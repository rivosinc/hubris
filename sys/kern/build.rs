// This Source Code Form is subject to the terms of the Mozilla Public
// License, v. 2.0. If a copy of the MPL was not distributed with this
// file, You can obtain one at https://mozilla.org/MPL/2.0/.

use std::collections::HashMap;
use std::env;
use std::fs::File;
use std::io::Write;
use std::path::PathBuf;

use serde::Deserialize;

fn main() -> Result<(), Box<dyn std::error::Error>> {
    build_util::expose_cpu_info();

    generate_consts()?;
    generate_statics()?;

    Ok(())
}

fn generate_consts() -> Result<(), Box<dyn std::error::Error>> {
    let out = PathBuf::from(env::var_os("OUT_DIR").unwrap());
    let mut const_file = File::create(out.join("consts.rs")).unwrap();

    println!("cargo:rerun-if-env-changed=HUBRIS_SECURE");
    writeln!(
        const_file,
        "// See build.rs for an explanation of this constant"
    )
    .unwrap();
    // EXC_RETURN is used on ARMv8m to return from an exception. This value
    // differs between secure and non-secure in two important ways:
    // bit 6 = S = secure or non-secure stack used
    // bit 0 = ES = the security domain the exception was taken to
    // These need to be consistent! The failure mode is a secure fault
    // otherwise
    if let Ok(secure) = env::var("HUBRIS_SECURE") {
        if secure == "0" {
            writeln!(
                const_file,
                "pub const EXC_RETURN_CONST : u32 = 0xFFFFFFAC;"
            )
            .unwrap();
        } else {
            writeln!(
                const_file,
                "pub const EXC_RETURN_CONST : u32 = 0xFFFFFFED;"
            )
            .unwrap();
        }
    } else {
        writeln!(const_file, "pub const EXC_RETURN_CONST : u32 = 0xFFFFFFED;")
            .unwrap();
    }
    Ok(())
}

fn generate_statics() -> Result<(), Box<dyn std::error::Error>> {
    let image_id: u64 = env::var("HUBRIS_IMAGE_ID")?.parse()?;
    println!("cargo:rerun-if-env-changed=HUBRIS_IMAGE_ID");

    let kconfig: KernelConfig =
        ron::de::from_str(&env::var("HUBRIS_KCONFIG")?)?;
    println!("cargo:rerun-if-env-changed=HUBRIS_KCONFIG");

    let out = PathBuf::from(env::var_os("OUT_DIR").unwrap());
    let mut file = File::create(out.join("kconfig.rs")).unwrap();

    writeln!(file, "// See build.rs for details")?;

    writeln!(file, "#[no_mangle]")?;
    writeln!(file, "pub static HUBRIS_IMAGE_ID: u64 = {};", image_id)?;
    writeln!(
        file,
        "const HUBRIS_TASK_COUNT: usize = {};",
        kconfig.tasks.len()
    )?;

    writeln!(
        file,
        "static HUBRIS_TASK_DESCS: [abi::TaskDesc; HUBRIS_TASK_COUNT] = ["
    )?;
    for task in &kconfig.tasks {
        writeln!(file, "    abi::TaskDesc {{")?;
        writeln!(file, "        regions: [")?;
        for region in &task.regions {
            writeln!(file, "            {},", region)?;
        }
        writeln!(file, "        ],")?;
        writeln!(file, "        entry_point: {:#010x},", task.entry_point)?;
        writeln!(file, "        initial_stack: {:#010x},", task.initial_stack)?;
        writeln!(file, "        priority: {},", task.priority)?;
        writeln!(file, "        index: {},", task.index)?;
        writeln!(
            file,
            "        flags: unsafe {{ \
            abi::TaskFlags::from_bits_unchecked({}) }},",
            task.flags.bits()
        )?;
        writeln!(file, "    }},")?;
    }
    writeln!(file, "];")?;

    writeln!(
        file,
        "static mut HUBRIS_TASK_TABLE_SPACE: \
        core::mem::MaybeUninit<[crate::task::Task; HUBRIS_TASK_COUNT]> = \
        core::mem::MaybeUninit::uninit();",
    )?;

    writeln!(
        file,
        "static mut HUBRIS_REGION_TABLE_SPACE: \
        core::mem::MaybeUninit<[\
            [&'static abi::RegionDesc; abi::REGIONS_PER_TASK]; \
            HUBRIS_TASK_COUNT]> = core::mem::MaybeUninit::uninit();"
    )?;

    writeln!(
        file,
        "static HUBRIS_REGION_DESCS: [abi::RegionDesc; {}] = [",
        kconfig.regions.len()
    )?;
    for region in &kconfig.regions {
        writeln!(file, "    abi::RegionDesc {{")?;
        writeln!(file, "        base: {:#010x},", region.base)?;
        writeln!(file, "        size: {:#010x},", region.size)?;
        writeln!(
            file,
            "        attributes: unsafe {{ \
            abi::RegionAttributes::from_bits_unchecked({}) }},",
            region.attributes.bits()
        )?;
        writeln!(file, "    }},")?;
    }
    writeln!(file, "];")?;

    // Now, we generate two perfect hashes:
    //  irq num => abi::Interrupt
    //  (task, notifications) => abi::InterruptSet
    //
    // The first table allows for efficient implementation of the default
    // interrupt handle, with O(1) lookup of the task which owns a particular
    // interrupt.
    //
    // The second table allows for efficient implementation of `irq_control`,
    // where a task enables or disables one or more IRQS based on notification
    // masks.
    let irq_task_map = kconfig
        .irqs
        .iter()
        .map(|irq| (irq.irq, irq.owner))
        .collect::<Vec<_>>();

    let mut per_task_irqs: HashMap<_, Vec<_>> = HashMap::new();
    for irq in &kconfig.irqs {
        per_task_irqs.entry(irq.owner).or_default().push(irq.irq)
    }
    let task_irq_map = per_task_irqs.into_iter().collect::<Vec<_>>();

    use abi::{InterruptNum, InterruptOwner};
    let fmt_irq_task = |v: Option<&(InterruptNum, InterruptOwner)>| {
        match v {
            Some((irq, owner)) => format!(
                "(abi::InterruptNum({}), abi::InterruptOwner {{ task: {}, notification: 0b{:b} }}),",
                irq.0, owner.task, owner.notification
            ),
            None => "(abi::InterruptNum::invalid(), abi::InterruptOwner::invalid()),"
                .to_string(),
        }
    };
    let fmt_task_irq = |v: Option<&(InterruptOwner, Vec<InterruptNum>)>| {
        match v {
            Some((owner, irqs)) => format!(
                "(abi::InterruptOwner {{ task: {}, notification: 0b{:b} }}, &[{}]),",
                owner.task, owner.notification,
                irqs.iter()
                    .map(|i| format!("abi::InterruptNum({})", i.0))
                    .collect::<Vec<_>>()
                    .join(", ")
            ),
            None => {
                "(abi::InterruptOwner::invalid(), &[]),"
                    .to_string()
            }
        }
    };

    let target = env::var("TARGET").unwrap();
    if target.starts_with("thumbv6m")
        || target.starts_with("riscv32imac")
        || target.starts_with("riscv32imc")
        || target.starts_with("riscv64imac")
    {
        let task_irq_map =
            phash_gen::OwnedSortedList::build(task_irq_map).unwrap();
        let irq_task_map =
            phash_gen::OwnedSortedList::build(irq_task_map).unwrap();

        // Generate text for the Interrupt and InterruptSet tables stored in the
        // PerfectHashes
        let irq_task_value = irq_task_map
            .values
            .iter()
            .map(|o| fmt_irq_task(Some(o)))
            .collect::<Vec<String>>()
            .join("\n        ");
        let task_irq_value = task_irq_map
            .values
            .iter()
            .map(|o| fmt_task_irq(Some(o)))
            .collect::<Vec<String>>()
            .join("\n        ");

        write!(file, "
use phash::SortedList;
pub const HUBRIS_IRQ_TASK_LOOKUP: SortedList::<abi::InterruptNum, abi::InterruptOwner> = SortedList {{
    values: &[
        {}
    ],
}};
pub const HUBRIS_TASK_IRQ_LOOKUP: SortedList::<abi::InterruptOwner, &'static [abi::InterruptNum]> = SortedList {{
    values: &[
        {}
    ],
}};",
        irq_task_value, task_irq_value)?;
    } else if target.starts_with("thumbv7m")
        || target.starts_with("thumbv7em")
        || target.starts_with("thumbv8m")
    {
        let nested_import = if let Ok(task_irq_map) =
            phash_gen::OwnedPerfectHashMap::build(task_irq_map.clone())
        {
            let task_irq_value = task_irq_map
                .values
                .iter()
                .map(|o| fmt_task_irq(o.as_ref()))
                .collect::<Vec<String>>()
                .join("\n        ");
            writeln!(file, "
use phash::PerfectHashMap;
pub const HUBRIS_TASK_IRQ_LOOKUP: PerfectHashMap::<abi::InterruptOwner, &'static [abi::InterruptNum]> = PerfectHashMap {{
    m: {:#x},
    values: &[
        {}
    ],
}};",
                task_irq_map.m, task_irq_value)?;
            false
        } else {
            let task_irq_map =
                phash_gen::OwnedNestedPerfectHashMap::build(task_irq_map)
                    .unwrap();
            let task_irq_value = task_irq_map
                .values
                .iter()
                .map(|v| {
                    format!(
                        "&[\n            {}\n        ],",
                        v.iter()
                            .map(|o| fmt_task_irq(o.as_ref()))
                            .collect::<Vec<String>>()
                            .join("\n            ")
                    )
                })
                .collect::<Vec<String>>()
                .join("\n        ");
            writeln!(file, "
use phash::NestedPerfectHashMap;
pub const HUBRIS_TASK_IRQ_LOOKUP: NestedPerfectHashMap::<abi::InterruptOwner, &'static [abi::InterruptNum]> = NestedPerfectHashMap {{
    m: {:#x},
    g: &{:#x?},
    values: &[
        {}
    ],
}};",
                task_irq_map.m, task_irq_map.g, task_irq_value)?;
            true
        };

        if let Ok(irq_task_map) =
            phash_gen::OwnedPerfectHashMap::build(irq_task_map.clone())
        {
            if nested_import {
                writeln!(file, "use phash::PerfectHashMap;")?;
            }
            // Generate text for the Interrupt and InterruptSet tables stored in the
            // PerfectHashes
            let irq_task_value = irq_task_map
                .values
                .iter()
                .map(|o| fmt_irq_task(o.as_ref()))
                .collect::<Vec<String>>()
                .join("\n        ");
            writeln!(file, "
pub const HUBRIS_IRQ_TASK_LOOKUP: PerfectHashMap::<abi::InterruptNum, abi::InterruptOwner> = PerfectHashMap {{
    m: {:#x},
    values: &[
        {}
    ],
}};",
                irq_task_map.m, irq_task_value)?;
        } else {
            let irq_task_map =
                phash_gen::OwnedNestedPerfectHashMap::build(irq_task_map)
                    .unwrap();
            if !nested_import {
                writeln!(file, "use phash::NestedPerfectHashMap;")?;
            }
            let irq_task_value = irq_task_map
                .values
                .iter()
                .map(|v| {
                    format!(
                        "&[\n            {}\n        ],",
                        v.iter()
                            .map(|o| fmt_irq_task(o.as_ref()))
                            .collect::<Vec<String>>()
                            .join("\n            ")
                    )
                })
                .collect::<Vec<String>>()
                .join("\n        ");
            writeln!(file, "
pub const HUBRIS_IRQ_TASK_LOOKUP: NestedPerfectHashMap::<abi::InterruptNum, abi::InterruptOwner> = NestedPerfectHashMap {{
    m: {:#x},
    g: &{:#x?},
    values: &[
        {}
    ],
}};",
                irq_task_map.m, irq_task_map.g, irq_task_value)?;
        }
    } else {
        panic!("Don't know the target {}", target);
    }

<<<<<<< HEAD
    if target.starts_with("riscv32") {
        writeln!(
            file,
            "\npub(crate) type Plic = riscv::plic::Plic<{:#X},{}>;",
            kconfig.plic.0, kconfig.plic.1
        )?;
        writeln!(
            file,
            "\npub(crate) type PlicPriority = riscv::plic::Priority<{}>;",
            kconfig.plic.1
        )?;

=======
    if target.starts_with("riscv") {
>>>>>>> 6c47c2fb
        // TODO: This will eventually need to be changed so that the timer info
        //       doesn't have to be shoved into `chip.toml`.
        writeln!(file, "pub const MTIME: u64 = {};", kconfig.timer.0)?;

        writeln!(file, "pub const MTIMECMP: u64 = {};", kconfig.timer.1)?;
    }

    Ok(())
}

#[derive(Deserialize)]
struct KernelConfig {
    tasks: Vec<abi::TaskDesc>,
    regions: Vec<abi::RegionDesc>,
    irqs: Vec<abi::Interrupt>,
    timer: (u32, u32),
}<|MERGE_RESOLUTION|>--- conflicted
+++ resolved
@@ -337,22 +337,7 @@
         panic!("Don't know the target {}", target);
     }
 
-<<<<<<< HEAD
     if target.starts_with("riscv32") {
-        writeln!(
-            file,
-            "\npub(crate) type Plic = riscv::plic::Plic<{:#X},{}>;",
-            kconfig.plic.0, kconfig.plic.1
-        )?;
-        writeln!(
-            file,
-            "\npub(crate) type PlicPriority = riscv::plic::Priority<{}>;",
-            kconfig.plic.1
-        )?;
-
-=======
-    if target.starts_with("riscv") {
->>>>>>> 6c47c2fb
         // TODO: This will eventually need to be changed so that the timer info
         //       doesn't have to be shoved into `chip.toml`.
         writeln!(file, "pub const MTIME: u64 = {};", kconfig.timer.0)?;
