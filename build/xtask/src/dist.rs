// This Source Code Form is subject to the terms of the Mozilla Public
// License, v. 2.0. If a copy of the MPL was not distributed with this
// file, You can obtain one at https://mozilla.org/MPL/2.0/.

use std::collections::{BTreeMap, BTreeSet, HashMap, HashSet, VecDeque};
use std::fs::{self, File};
use std::hash::{Hash, Hasher};
use std::io::Write;
use std::ops::Range;
use std::path::{Path, PathBuf};
use std::process::Command;

use abi::AbiSize;
use anyhow::{anyhow, bail, Context, Result};
use colored::*;
use indexmap::IndexMap;
use path_slash::PathBufExt;
use serde::Serialize;

use crate::{
    config::{BuildConfig, Config},
    elf,
    sizes::load_task_size,
    task_slot,
};

/// In practice, applications with active interrupt activity tend to use about
/// 650 bytes of stack. Because kernel stack overflows are annoying, we've
/// padded that a bit.
pub const DEFAULT_KERNEL_STACK: AbiSize = 1024;

#[derive(Copy, Clone)]
enum ArchTarget {
    ARM,
    RISCV32,
    RISCV64,
}

struct ArchConsts<'a> {
    /// Objcopy string
    objcopy_cmd: &'a str,

    /// Objcopy target format
    objcopy_target: &'a str,

    /// Link script to use
    link_script: &'a str,

    /// Kernel link script to use
    kernel_link_script: &'a str,

    /// Relocatable linker script
    rlink_script: &'a str,

    /// Temporary linker script
    tlink_script: &'a str,
}

const ARM_CONSTS: ArchConsts<'static> = ArchConsts {
    objcopy_cmd: "arm-none-eabi-objcopy",
    objcopy_target: "elf32-littlearm",
    link_script: "lds/arm/task-link.x",
    kernel_link_script: "lds/arm/kernel-link.x",
    rlink_script: "lds/arm/task-rlink.x",
    tlink_script: "lds/arm/task-tlink.x",
};

const RISCV32_CONSTS: ArchConsts<'static> = ArchConsts {
    objcopy_cmd: "riscv64-unknown-elf-objcopy",
    objcopy_target: "elf32-littleriscv",
    link_script: "lds/rv32/task-link.x",
    kernel_link_script: "lds/rv32/kernel-link.x",
    rlink_script: "lds/rv32/task-rlink.x",
    // riscv-task-link.x doesn't do flash fill currently, so there's no point
    // in having a separate linker script.
    tlink_script: "lds/rv32/task-tlink.x",
};

const RISCV64_CONSTS: ArchConsts<'static> = ArchConsts {
    objcopy_cmd: "riscv64-unknown-elf-objcopy",
    objcopy_target: "elf64-littleriscv",
    link_script: "lds/rv64/task-link.x",
    kernel_link_script: "lds/rv64/kernel-link.x",
    rlink_script: "lds/rv64/task-rlink.x",
    // riscv-task-link.x doesn't do flash fill currently, so there's no point
    // in having a separate linker script.
    tlink_script: "lds/rv64/task-tlink.x",
};

/// `PackageConfig` contains a bundle of data that's commonly used when
/// building a full app image, grouped together to avoid passing a bunch
/// of individual arguments to functions.
///
/// It should be trivial to calculate and kept constant during the build;
/// mutable build information should be accumulated elsewhere.
struct PackageConfig<'a> {
    /// Path to the `app.toml` file being built
    app_toml_file: PathBuf,

    /// Directory containing the `app.toml` file being built
    app_src_dir: PathBuf,

    /// Loaded configuration
    toml: Config,

    /// Add `-v` to various build commands
    verbose: bool,

    /// Run `cargo tree --edges` before compiling, to show dependencies
    edges: bool,

    /// Directory where the build artifacts are placed, in the form
    /// `target/$NAME/dist`.
    dist_dir: PathBuf,

    /// Sysroot of the relevant toolchain
    sysroot: PathBuf,

    /// Host triple, e.g. `aarch64-apple-darwin`
    host_triple: String,

    /// List of paths to be remapped by the compiler, to minimize strings in
    /// the resulting binaries.
    remap_paths: BTreeMap<PathBuf, &'static str>,

    /// A single value produced by hashing the various linker scripts. This
    /// allows us to force a rebuild when the linker scripts change, which
    /// is not normally tracked by `cargo build`.
    link_script_hash: u64,

    /// Target architecture
    arch_target: ArchTarget,

    /// Architecture-specific constants
    arch_consts: ArchConsts<'a>,
}

impl PackageConfig<'_> {
    fn new(app_toml_file: &Path, verbose: bool, edges: bool) -> Result<Self> {
        let toml = Config::from_file(app_toml_file)?;
        let dist_dir = Path::new("target").join(&toml.name).join("dist");
        let app_src_dir = app_toml_file
            .parent()
            .ok_or_else(|| anyhow!("Could not get app toml directory"))?;

        let sysroot = Command::new("rustc")
            .arg("--print")
            .arg("sysroot")
            .output()?;
        if !sysroot.status.success() {
            bail!("Could not find execute rustc to get sysroot");
        }
        let sysroot =
            PathBuf::from(std::str::from_utf8(&sysroot.stdout)?.trim());

        let host = Command::new(sysroot.join("bin").join("rustc"))
            .arg("-vV")
            .output()?;
        if !host.status.success() {
            bail!("Could not execute rustc to get host");
        }
        let host_triple = std::str::from_utf8(&host.stdout)?
            .lines()
            .find_map(|line| line.strip_prefix("host: "))
            .ok_or_else(|| anyhow!("Could not get host from rustc"))?
            .to_string();

        // xtask is built for the host system so we need to go with the target
        // specified in the app toml to decide which binutils and support files
        // to use
        let arch_target = if toml.target.starts_with("thumb") {
            ArchTarget::ARM
        } else if toml.target.starts_with("riscv32") {
            ArchTarget::RISCV32
        } else if toml.target.starts_with("riscv64") {
            ArchTarget::RISCV64
        } else {
            bail!("unsupported target");
        };

        let arch_consts = match arch_target {
            ArchTarget::ARM => ARM_CONSTS,
            ArchTarget::RISCV32 => RISCV32_CONSTS,
            ArchTarget::RISCV64 => RISCV64_CONSTS,
        };

        let mut extra_hash = fnv::FnvHasher::default();
        for f in [
            arch_consts.link_script,
            arch_consts.rlink_script,
            arch_consts.kernel_link_script,
        ] {
            let file_data = std::fs::read(Path::new(f))?;
            file_data.hash(&mut extra_hash);
        }

        Ok(Self {
            app_toml_file: app_toml_file.to_path_buf(),
            app_src_dir: app_src_dir.to_path_buf(),
            toml,
            verbose,
            edges,
            dist_dir,
            sysroot,
            host_triple,
            remap_paths: Self::remap_paths()?,
            link_script_hash: extra_hash.finish(),
            arch_target,
            arch_consts,
        })
    }

    fn img_dir(&self, img_name: &str) -> PathBuf {
        self.dist_dir.join(img_name)
    }

    fn img_file(&self, name: impl AsRef<Path>, img_name: &str) -> PathBuf {
        self.img_dir(img_name).join(name)
    }

    fn dist_file(&self, name: impl AsRef<Path>) -> PathBuf {
        self.dist_dir.join(name)
    }

    fn remap_paths() -> Result<BTreeMap<PathBuf, &'static str>> {
        // Panic messages in crates have a long prefix; we'll shorten it using
        // the --remap-path-prefix argument to reduce message size.  We'll remap
        // local (Hubris) crates to /hubris, crates.io to /crates.io, and git
        // dependencies to /git
        let mut remap_paths = BTreeMap::new();

        // On Windows, std::fs::canonicalize returns a UNC path, i.e. one
        // beginning with "\\hostname\".  However, rustc expects a non-UNC
        // path for its --remap-path-prefix argument, so we use
        // `dunce::canonicalize` instead
        let cargo_home = dunce::canonicalize(std::env::var("CARGO_HOME")?)?;
        let cargo_git = cargo_home.join("git").join("checkouts");
        remap_paths.insert(cargo_git, "/git");

        // This hash is canonical-ish: Cargo tries hard not to change it
        // https://github.com/rust-lang/cargo/blob/master/src/cargo/core/source/source_id.rs#L607-L630
        //
        // It depends on system architecture, so this won't work on (for example)
        // a Raspberry Pi, but the only downside is that panic messages will
        // be longer.
        let cargo_registry = cargo_home
            .join("registry")
            .join("src")
            .join("github.com-1ecc6299db9ec823");
        remap_paths.insert(cargo_registry, "/crates.io");

        let mut hubris_dir =
            dunce::canonicalize(std::env::var("CARGO_MANIFEST_DIR")?)?;
        hubris_dir.pop();
        hubris_dir.pop();
        remap_paths.insert(hubris_dir.to_path_buf(), "/hubris");
        Ok(remap_paths)
    }
}

pub fn list_tasks(app_toml: &Path) -> Result<()> {
    let toml = Config::from_file(app_toml)?;
    let pad = toml
        .tasks
        .keys()
        .map(String::as_str)
        .chain(std::iter::once("kernel"))
        .map(|m| m.len())
        .max()
        .unwrap_or(1);
    println!("  {:<pad$}  CRATE", "TASK", pad = pad);
    println!("  {:<pad$}  {}", "kernel", toml.kernel.name, pad = pad);
    for (name, task) in toml.tasks {
        println!("  {:<pad$}  {}", name, task.name, pad = pad);
    }
    Ok(())
}

pub fn package(
    verbose: bool,
    edges: bool,
    app_toml: &Path,
    tasks_to_build: Option<Vec<String>>,
    dirty_ok: bool,
) -> Result<BTreeMap<String, (Allocations, IndexMap<String, Range<AbiSize>>)>> {
    let cfg = PackageConfig::new(app_toml, verbose, edges)?;

    // If we're using filters, we change behavior at the end. Record this in a
    // convenient flag, running other checks as well.
    let (partial_build, tasks_to_build): (bool, BTreeSet<&str>) =
        if let Some(task_names) = tasks_to_build.as_ref() {
            check_task_names(&cfg.toml, task_names)?;
            (true, task_names.iter().map(|p| p.as_str()).collect())
        } else {
            assert!(!cfg.toml.tasks.contains_key("kernel"));
            check_task_priorities(&cfg.toml)?;
            (
                false,
                cfg.toml
                    .tasks
                    .keys()
                    .map(|p| p.as_str())
                    .chain(std::iter::once("kernel"))
                    .collect(),
            )
        };

    std::fs::create_dir_all(&cfg.dist_dir)?;
    if dirty_ok {
        println!("note: not doing a clean build because you asked for it");
    } else {
        check_rebuild(&cfg.toml)?;
    }

    // Build all tasks (which are relocatable executables, so they are not
    // statically linked yet). For now, we build them one by one and ignore the
    // return value, because we're going to link them regardless of whether the
    // build changed.
    for name in cfg.toml.tasks.keys() {
        if tasks_to_build.contains(name.as_str()) {
            build_task(&cfg, name)?;
        }
    }

    // Calculate the sizes of tasks, assigning dummy sizes to tasks that
    // aren't active in this build.
    let task_sizes: HashMap<_, _> = cfg
        .toml
        .tasks
        .keys()
        .map(|name| {
            let size = if tasks_to_build.contains(name.as_str()) {
                link_dummy_task(&cfg, name)?;
                task_size(&cfg, name)
            } else {
                // Dummy allocations
                let out: IndexMap<_, _> =
                    [("flash", 64), ("ram", 64)].into_iter().collect();
                Ok(out)
            };
            size.map(|sz| (name.as_str(), sz))
        })
        .collect::<Result<_, _>>()?;

    // Allocate memories.
    let allocated = allocate_all(&cfg.toml, &task_sizes)?;

    // Build each task.
    let mut all_output_sections = BTreeMap::default();

    for image_name in &cfg.toml.image_names {
        std::fs::create_dir_all(&cfg.img_dir(image_name))?;
        let (allocs, memories) = allocated
            .get(image_name)
            .ok_or(anyhow!("failed to get imag name"))?;
        // Build all relevant tasks, collecting entry points into a HashMap.  If
        // we're doing a partial build, then assign a dummy entry point into
        // the HashMap, because the kernel kconfig will still need it.
        let entry_points: HashMap<_, _> = cfg
            .toml
            .tasks
            .keys()
            .map(|name| {
                let ep = if tasks_to_build.contains(name.as_str()) {
                    // Link tasks regardless of whether they have changed, because
                    // we don't want to track changes in the other linker input
                    // (task-link.x, memory.x, table.ld, etc)
                    link_task(&cfg, name, image_name, &allocs)?;
                    task_entry_point(
                        &cfg,
                        name,
                        image_name,
                        &mut all_output_sections,
                    )
                } else {
                    // Dummy entry point
                    Ok(allocs.tasks[name]["flash"].start)
                };
                ep.map(|ep| (name.clone(), ep))
            })
            .collect::<Result<_, _>>()?;

        // Build the kernel!
        let kern_build = if tasks_to_build.contains("kernel") {
            Some(build_kernel(
                &cfg,
                &allocs,
                &mut all_output_sections,
                &cfg.toml.memories(image_name)?,
                &entry_points,
                image_name,
            )?)
        } else {
            None
        };

        // If we've done a partial build (which may have included the kernel), bail
        // out here before linking stuff.
        if partial_build {
            return Ok(allocated);
        }

        // Print stats on memory usage
        let starting_memories = cfg.toml.memories(&image_name)?;
        for (name, range) in &starting_memories {
            println!(
                "{:<5} = {:#010x}..{:#010x}",
                name, range.start, range.end
            );
        }
        println!("Used:");
        for (name, new_range) in memories {
            let orig_range = &starting_memories[name];
            let size = new_range.start - orig_range.start;
            let percent = size * 100 / (orig_range.end - orig_range.start);
            println!(
                "  {:<6} {:#x} ({}%)",
                format!("{}:", name),
                size,
                percent
            );
        }

        // Generate combined SREC, which is our source of truth for combined images.
        let (kentry, _ksymbol_table) = kern_build.unwrap();
        write_srec(
            &all_output_sections,
            kentry,
            &cfg.img_file("combined.srec", image_name),
        )?;

        translate_srec_to_other_formats(&cfg, image_name, "combined")?;

        if let Some(signing) = &cfg.toml.signing {
            let priv_key = &signing.priv_key;
            let root_cert = &signing.root_cert;
            lpc55_sign::signed_image::sign_image(
                false, // TODO add an option to enable DICE
                &cfg.img_file("combined.bin", image_name),
                &cfg.app_src_dir.join(&priv_key),
                &cfg.app_src_dir.join(&root_cert),
                &cfg.img_file("combined_rsa.bin", image_name),
                &cfg.img_file("CMPA.bin", image_name),
            )?;
            std::fs::copy(
                cfg.img_file("combined.bin", image_name),
                cfg.img_file("combined_original.bin", image_name),
            )?;
            std::fs::copy(
                cfg.img_file("combined_rsa.bin", image_name),
                cfg.img_file("combined.bin", image_name),
            )?;

            // We have to cheat a little for (re) generating the
            // srec after signing. The assumption is the binary starts
            // at the beginning of flash.
            binary_to_srec(
                &cfg.img_file("combined.bin", image_name),
                cfg.toml
                    .memories(image_name)?
                    .get(&"flash".to_string())
                    .ok_or(anyhow!("failed to get flash region"))?
                    .start,
                kentry,
                &cfg.img_file("final.srec", image_name),
            )?;
            translate_srec_to_other_formats(&cfg, image_name, "final")?;
        } else {
            // If there's no bootloader, the "combined" and "final" images are
            // identical, so we copy from one to the other
            for ext in ["srec", "elf", "ihex", "bin"] {
                let src = format!("combined.{}", ext);
                let dst = format!("final.{}", ext);
                std::fs::copy(
                    cfg.img_file(src, image_name),
                    cfg.img_file(dst, image_name),
                )?;
            }
        }
        write_gdb_script(&cfg, image_name)?;
        build_archive(&cfg, image_name)?;
    }
    Ok(allocated)
}

/// Convert SREC to other formats for convenience.
fn translate_srec_to_other_formats(
    cfg: &PackageConfig,
    image_name: &str,
    name: &str,
) -> Result<()> {
    let src = cfg.img_dir(image_name).join(format!("{}.srec", name));
    for (out_type, ext) in [
        (cfg.arch_consts.objcopy_target, "elf"),
        ("ihex", "ihex"),
        ("binary", "bin"),
    ] {
        objcopy_translate_format(
            &cfg.arch_consts.objcopy_cmd,
            "srec",
            &src,
            out_type,
            &cfg.img_dir(image_name).join(format!("{}.{}", name, ext)),
        )?;
    }
    Ok(())
}

fn write_gdb_script(cfg: &PackageConfig, image_name: &str) -> Result<()> {
    // Humility doesn't know about images right now. The gdb symbol file
    // paths all assume a flat layout with everything in dist. For now,
    // match what humility expects. If a build file ever contains multiple
    // images this will need to be fixed!
    let mut gdb_script = File::create(cfg.img_file("script.gdb", image_name))?;
    writeln!(
        gdb_script,
        "add-symbol-file {}",
        cfg.dist_file("kernel").to_slash().unwrap()
    )?;
    for name in cfg.toml.tasks.keys() {
        writeln!(
            gdb_script,
            "add-symbol-file {}",
            cfg.dist_file(name).to_slash().unwrap()
        )?;
    }
    for (path, remap) in &cfg.remap_paths {
        let mut path_str = path
            .to_str()
            .ok_or_else(|| anyhow!("Could not convert path{:?} to str", path))?
            .to_string();

        // Even on Windows, GDB expects path components to be separated by '/',
        // so we tweak the path here so that remapping works.
        if cfg!(windows) {
            path_str = path_str.replace("\\", "/");
        }
        writeln!(gdb_script, "set substitute-path {} {}", remap, path_str)?;
    }
    Ok(())
}

fn build_archive(cfg: &PackageConfig, image_name: &str) -> Result<()> {
    // Bundle everything up into an archive.
    let mut archive = Archive::new(
        cfg.img_file(format!("build-{}.zip", cfg.toml.name), image_name),
    )?;

    archive.text(
        "README.TXT",
        "\
        This is a build archive containing firmware build artifacts.\n\n\
        - app.toml is the config file used to build the firmware.\n\
        - git-rev is the commit it was built from, with optional dirty flag.\n\
        - info/ contains human-readable data like logs.\n\
        - elf/ contains ELF images for all firmware components.\n\
        - elf/tasks/ contains each task by name.\n\
        - elf/kernel is the kernel.\n\
        - img/ contains the final firmware images.\n\
        - debug/ contains OpenOCD and GDB scripts, if available.\n",
    )?;

    let (git_rev, git_dirty) = get_git_status()?;
    archive.text(
        "git-rev",
        format!("{}{}", git_rev, if git_dirty { "-dirty" } else { "" }),
    )?;
    archive.copy(&cfg.app_toml_file, "app.toml")?;
    let chip_dir = cfg.app_src_dir.join(cfg.toml.chip.clone());
    let chip_file = chip_dir.join("chip.toml");
    let chip_filename = chip_file.file_name().unwrap();
    archive.copy(&chip_file, &chip_filename)?;

    let elf_dir = PathBuf::from("elf");
    let tasks_dir = elf_dir.join("task");
    for name in cfg.toml.tasks.keys() {
        archive.copy(cfg.img_file(name, image_name), tasks_dir.join(name))?;
    }
    archive.copy(cfg.img_file("kernel", image_name), elf_dir.join("kernel"))?;

    let img_dir = PathBuf::from("img");

    for f in ["combined", "final"] {
        for ext in ["srec", "elf", "ihex", "bin"] {
            let name = format!("{}.{}", f, ext);
            archive
                .copy(cfg.img_file(&name, image_name), img_dir.join(&name))?;
        }
    }

    //
    // To allow for the image to be flashed based only on the archive (e.g.,
    // by Humility), we pull in our flash configuration, flatten it to pull in
    // any external configuration files, serialize it, and add it to the
    // archive.
    //
    if let Some(mut config) =
        crate::flash::config(cfg.toml.board.as_str(), &chip_dir)?
    {
        config.flatten()?;
        archive.text(
            img_dir.join("flash.ron"),
            ron::ser::to_string_pretty(
                &config,
                ron::ser::PrettyConfig::default(),
            )?,
        )?;
    }

    let debug_dir = PathBuf::from("debug");
    archive.copy(
        cfg.img_file("script.gdb", image_name),
        debug_dir.join("script.gdb"),
    )?;

    // Copy `openocd.cfg` into the archive if it exists; it's not used for
    // the LPC55 boards.
    let openocd_cfg = chip_dir.join("openocd.cfg");
    if openocd_cfg.exists() {
        archive.copy(openocd_cfg, debug_dir.join("openocd.cfg"))?;
    }
    archive
        .copy(chip_dir.join("openocd.gdb"), debug_dir.join("openocd.gdb"))?;

    // Copy `qemu.sh` into the archive if it exists;
    // not all target may support qemu
    let qemu_sh = chip_dir.join("qemu.sh");
    if qemu_sh.exists() {
        archive.copy(qemu_sh, debug_dir.join("qemu.sh"))?;
    }

    archive.finish()?;
    Ok(())
}

fn check_task_names(toml: &Config, task_names: &[String]) -> Result<()> {
    // Quick sanity-check if we're trying to build individual tasks which
    // aren't present in the app.toml, or ran `cargo xtask build ...` without
    // any specified tasks.
    if task_names.is_empty() {
        bail!(
            "Running `cargo xtask build` without specifying tasks has no effect.\n\
             Did you mean to run `cargo xtask dist`?"
        );
    }
    let all_tasks = toml.tasks.keys().collect::<BTreeSet<_>>();
    if let Some(name) = task_names
        .iter()
        .filter(|name| name.as_str() != "kernel")
        .find(|name| !all_tasks.contains(name))
    {
        bail!(toml.task_name_suggestion(name))
    }
    Ok(())
}

/// Checks the buildstamp file and runs `cargo clean` if invalid
fn check_rebuild(toml: &Config) -> Result<()> {
    let buildstamp_file = Path::new("target").join("buildstamp");

    let rebuild = match std::fs::read(&buildstamp_file) {
        Ok(contents) => {
            if let Ok(contents) = std::str::from_utf8(&contents) {
                if let Ok(cmp) = u64::from_str_radix(contents, 16) {
                    toml.buildhash != cmp
                } else {
                    println!("buildstamp file contents unknown; re-building.");
                    true
                }
            } else {
                println!("buildstamp file contents corrupt; re-building.");
                true
            }
        }
        Err(_) => {
            println!("no buildstamp file found; re-building.");
            true
        }
    };
    // if we need to rebuild, we should clean everything before we start building
    if rebuild {
        println!("app.toml has changed; rebuilding all tasks");
        let mut names = vec![toml.kernel.name.as_str()];
        for name in toml.tasks.keys() {
            // This may feel redundant: don't we already have the name?
            // Well, consider our supervisor:
            //
            // [tasks.jefe]
            // name = "task-jefe"
            //
            // The "name" in the key is `jefe`, but the package (crate)
            // name is in `tasks.jefe.name`, and that's what we need to
            // give to `cargo`.
            names.push(toml.tasks[name].name.as_str());
        }
        cargo_clean(&names, &toml.target)?;
    }

    // now that we're clean, update our buildstamp file; any failure to build
    // from here on need not trigger a clean
    std::fs::write(&buildstamp_file, format!("{:x}", toml.buildhash))?;

    Ok(())
}

#[derive(Debug, Hash)]
struct LoadSegment {
    source_file: PathBuf,
    data: Vec<u8>,
}

/// Builds a specific task, return `true` if anything changed
fn build_task(cfg: &PackageConfig, name: &str) -> Result<bool> {
    // Use relocatable linker script for this build
    fs::copy(cfg.arch_consts.rlink_script, "target/link.x")?;

    let build_config = cfg
        .toml
        .task_build_config(name, cfg.verbose, Some(&cfg.sysroot))
        .unwrap();
    build(cfg, name, build_config, true)
        .context(format!("failed to build {}", name))
}

/// Link a specific task
fn link_task(
    cfg: &PackageConfig,
    name: &str,
    image_name: &str,
    allocs: &Allocations,
) -> Result<()> {
    println!("linking task '{}'", name);
    let task_toml = &cfg.toml.tasks[name];
    generate_task_linker_script(
        cfg.arch_target,
        "memory.x",
        &allocs.tasks[name],
        Some(&task_toml.sections),
        task_toml.stacksize.or(cfg.toml.stacksize).ok_or_else(|| {
            anyhow!("{}: no stack size specified and there is no default", name)
        })?,
    )
    .context(format!("failed to generate linker script for {}", name))?;

    fs::copy(&cfg.arch_consts.link_script, "target/link.x")?;

    // Link the static archive
    link(
        cfg,
        &format!("{}.elf", name),
        &format!("{}/{}", image_name, name),
    )
}

/// Link a specific task using a dummy linker script that
fn link_dummy_task(cfg: &PackageConfig, name: &str) -> Result<()> {
    let task_toml = &cfg.toml.tasks[name];

    let memories: BTreeMap<String, Range<AbiSize>> = cfg
        .toml
        .memories(&cfg.toml.image_names[0])?
        .into_iter()
        .collect();

    generate_task_linker_script(
        cfg.arch_target,
        "memory.x",
        &memories, // ALL THE SPACE
        Some(&task_toml.sections),
        task_toml.stacksize.or(cfg.toml.stacksize).ok_or_else(|| {
            anyhow!("{}: no stack size specified and there is no default", name)
        })?,
    )
    .context(format!("failed to generate linker script for {}", name))?;
    fs::copy(cfg.arch_consts.tlink_script, "target/link.x")?;

    // Link the static archive
    link(cfg, &format!("{}.elf", name), &format!("{}.tmp", name))
}

fn task_size<'a, 'b>(
    cfg: &'a PackageConfig,
    name: &'b str,
) -> Result<IndexMap<&'a str, u64>> {
    let task = &cfg.toml.tasks[name];
    let stacksize = task.stacksize.or(cfg.toml.stacksize).unwrap();
    load_task_size(&cfg.toml, name, stacksize)
}

/// Loads a given task's ELF file, populating `all_output_sections` and
/// returning its entry point.
fn task_entry_point(
    cfg: &PackageConfig,
    name: &str,
    image_name: &str,
    all_output_sections: &mut BTreeMap<AbiSize, LoadSegment>,
) -> Result<AbiSize> {
    let task_toml = &cfg.toml.tasks[name];
    resolve_task_slots(cfg, name, image_name)?;

    let mut symbol_table = BTreeMap::default();
    let (ep, flash) = load_elf(
        &cfg.img_file(name, image_name),
        all_output_sections,
        &mut symbol_table,
    )?;

    if let Some(required) = task_toml.max_sizes.get("flash") {
        if flash > *required as usize {
            bail!(
                "{} has insufficient flash: specified {} bytes, needs {}",
                task_toml.name,
                required,
                flash
            );
        }
    }
    Ok(ep)
}

fn build_kernel(
    cfg: &PackageConfig,
    allocs: &Allocations,
    all_output_sections: &mut BTreeMap<AbiSize, LoadSegment>,
    all_memories: &IndexMap<String, Range<AbiSize>>,
    entry_points: &HashMap<String, AbiSize>,
    image_name: &str,
) -> Result<(AbiSize, BTreeMap<String, AbiSize>)> {
    let mut image_id = fnv::FnvHasher::default();
    all_output_sections.hash(&mut image_id);

    // Format the descriptors for the kernel build.
    let kconfig =
        make_kconfig(&cfg.toml, &allocs.tasks, entry_points, image_name)?;
    let kconfig = ron::ser::to_string(&kconfig)?;

    kconfig.hash(&mut image_id);
    allocs.hash(&mut image_id);

    generate_kernel_linker_script(
        cfg.arch_target,
        "memory.x",
        &allocs.kernel,
        cfg.toml.kernel.stacksize.unwrap_or(DEFAULT_KERNEL_STACK),
        &cfg.toml.image_memories("flash".to_string())?,
    )?;

    fs::copy(&cfg.arch_consts.kernel_link_script, "target/link.x")?;

    let image_id = image_id.finish();

    // Build the kernel.
    let build_config = cfg.toml.kernel_build_config(
        cfg.verbose,
        &[
            ("HUBRIS_KCONFIG", &kconfig),
            ("HUBRIS_IMAGE_ID", &format!("{}", image_id)),
        ],
        Some(&cfg.sysroot),
    );
    build(cfg, "kernel", build_config, false)?;
    if update_image_header(
        &cfg.dist_file("kernel"),
        &cfg.img_file("kernel.modified", image_name),
        all_memories,
        all_output_sections,
    )? {
        std::fs::copy(
            &cfg.dist_file("kernel"),
            cfg.img_file("kernel.orig", image_name),
        )?;
        std::fs::copy(
            &cfg.img_file("kernel.modified", image_name),
            cfg.img_file("kernel", image_name),
        )?;
    } else {
        std::fs::copy(
            &cfg.dist_file("kernel"),
            cfg.img_file("kernel", image_name),
        )?;
    }

    let mut ksymbol_table = BTreeMap::default();
    let (kentry, _) = load_elf(
        &cfg.img_file("kernel", image_name),
        all_output_sections,
        &mut ksymbol_table,
    )?;
    Ok((kentry, ksymbol_table))
}

/// Adjusts the hubris image header in the ELF file.
/// Returns true if the header was found and updated,
/// false otherwise.
fn update_image_header(
    input: &Path,
    output: &Path,
    map: &IndexMap<String, Range<AbiSize>>,
    all_output_sections: &mut BTreeMap<AbiSize, LoadSegment>,
) -> Result<bool> {
    use zerocopy::AsBytes;

    let mut file_image = std::fs::read(input)?;
    let elf = goblin::elf::Elf::parse(&file_image)?;

    if elf.header.e_machine != goblin::elf::header::EM_ARM
        && elf.header.e_machine != goblin::elf::header::EM_RISCV
    {
        bail!("this is not an ARM or RISC-V file");
    }

    // Good enough.
    for sec in &elf.section_headers {
        if let Some(name) = elf.shdr_strtab.get_at(sec.sh_name) {
            if name == ".header"
                && (sec.sh_size as usize)
                    >= core::mem::size_of::<abi::ImageHeader>()
            {
                let flash = map.get("flash").unwrap();

                // Compute the total image size by finding the highest address
                // from all the tasks built. Because this is the kernel all
                // tasks must be built
                let mut end = 0;

                for (addr, sec) in all_output_sections {
                    if (*addr as AbiSize) > flash.start
                        && (*addr as AbiSize) < flash.end
                    {
                        if (*addr as AbiSize) > end {
                            end = addr + (sec.data.len() as AbiSize);
                        }
                    }
                }

                let len = end - flash.start;

                let mut header = abi::ImageHeader {
                    magic: abi::HEADER_MAGIC,
                    total_image_len: len as AbiSize,
                    ..Default::default()
                };

                for (i, (_, range)) in map.iter().enumerate() {
                    header.sau_entries[i].rbar = range.start;
                    header.sau_entries[i].rlar = (range.end - 1) & !0x1f | 1;
                }

                let last = map.len();

                // TODO need a better place to put this...
                header.sau_entries[last].rbar = 0x4000_0000;
                header.sau_entries[last].rlar = 0x4fff_ffe0 | 1;

                header
                    .write_to_prefix(
                        &mut file_image[(sec.sh_offset as usize)..],
                    )
                    .unwrap();
                std::fs::write(output, &file_image)?;
                return Ok(true);
            }
        }
    }

    Ok(false)
}

/// Prints warning messages about priority inversions
fn check_task_priorities(toml: &Config) -> Result<()> {
    let idle_priority = toml.tasks["idle"].priority;
    for (i, (name, task)) in toml.tasks.iter().enumerate() {
        for callee in task.task_slots.values() {
            let p = toml
                .tasks
                .get(callee)
                .ok_or_else(|| anyhow!("Invalid task-slot: {}", callee))?
                .priority;
            if p >= task.priority && name != callee {
                // TODO: once all priority inversions are fixed, return an
                // error so no more can be introduced
                eprint!("{}", "Priority inversion: ".red());
                eprintln!(
                    "task {} (priority {}) calls into {} (priority {})",
                    name, task.priority, callee, p
                );
            }
        }
        if task.priority >= idle_priority && name != "idle" {
            bail!("task {} has priority that's >= idle priority", name);
        } else if i == 0 && task.priority != 0 {
            bail!("Supervisor task ({}) is not at priority 0", name);
        } else if i != 0 && task.priority == 0 {
            bail!("Task {} is not the supervisor, but has priority 0", name,);
        }
    }

    Ok(())
}

fn generate_linker_aliases(
    arch_target: ArchTarget,
    linkscr: &mut File,
) -> Result<()> {
    match arch_target {
        ArchTarget::ARM => {}
        ArchTarget::RISCV32 => {
            writeln!(linkscr, "REGION_ALIAS(\"REGION_TEXT\", FLASH);")?;
            writeln!(linkscr, "REGION_ALIAS(\"REGION_RODATA\", FLASH);")?;
            writeln!(linkscr, "REGION_ALIAS(\"REGION_DATA\", RAM);")?;
            writeln!(linkscr, "REGION_ALIAS(\"REGION_BSS\", RAM);")?;
            writeln!(linkscr, "REGION_ALIAS(\"REGION_HEAP\", RAM);")?;
            writeln!(linkscr, "REGION_ALIAS(\"REGION_STACK\", STACK);")?;
        }
        ArchTarget::RISCV64 => {
            writeln!(linkscr, "REGION_ALIAS(\"REGION_TEXT\", RAM);")?;
            writeln!(linkscr, "REGION_ALIAS(\"REGION_RODATA\", RAM);")?;
            writeln!(linkscr, "REGION_ALIAS(\"REGION_DATA\", RAM);")?;
            writeln!(linkscr, "REGION_ALIAS(\"REGION_BSS\", RAM);")?;
            writeln!(linkscr, "REGION_ALIAS(\"REGION_HEAP\", RAM);")?;
            writeln!(linkscr, "REGION_ALIAS(\"REGION_STACK\", STACK);")?;
        }
    }
    Ok(())
}

fn generate_task_linker_script(
    arch_target: ArchTarget,
    name: &str,
    map: &BTreeMap<String, Range<AbiSize>>,
    sections: Option<&IndexMap<String, String>>,
    stacksize: AbiSize,
) -> Result<()> {
    // Put the linker script somewhere the linker can find it
    let mut linkscr = File::create(Path::new(&format!("target/{}", name)))?;

    fn emit(
        linkscr: &mut File,
        sec: &str,
        o: AbiSize,
        l: AbiSize,
    ) -> Result<()> {
        writeln!(
            linkscr,
            "{} (rwx) : ORIGIN = {:#010x}, LENGTH = {:#010x}",
            sec, o, l
        )?;
        Ok(())
    }

    writeln!(linkscr, "MEMORY\n{{")?;
    for (name, range) in map {
        let mut start = range.start;
        let end = range.end;
        let name = name.to_ascii_uppercase();

        // Our stack comes out of RAM
        if name == "RAM" {
            if stacksize & 0x7 != 0 {
                // If we are not 8-byte aligned, the kernel will not be
                // pleased -- and can't be blamed for a little rudeness;
                // check this here and fail explicitly if it's unaligned.
                bail!("specified stack size is not 8-byte aligned");
            }

            emit(&mut linkscr, "STACK", start, stacksize)?;
            start += stacksize;

            if start > end {
                bail!("specified stack size is greater than RAM size");
            }
        }

        emit(&mut linkscr, &name, start, end - start)?;
    }
    writeln!(linkscr, "}}")?;

    // The task may have defined additional section-to-memory mappings.
    if let Some(map) = sections {
        writeln!(linkscr, "SECTIONS {{")?;
        for (section, memory) in map {
            writeln!(linkscr, "  .{} (NOLOAD) : ALIGN(4) {{", section)?;
            writeln!(linkscr, "    *(.{} .{}.*);", section, section)?;
            writeln!(linkscr, "  }} > {}", memory.to_ascii_uppercase())?;
        }
        writeln!(linkscr, "}} INSERT AFTER .uninit")?;
    }

    generate_linker_aliases(arch_target, &mut linkscr)?;

    Ok(())
}

fn generate_kernel_linker_script(
    arch_target: ArchTarget,
    name: &str,
    map: &BTreeMap<String, Range<AbiSize>>,
    stacksize: AbiSize,
    images: &IndexMap<String, Range<AbiSize>>,
) -> Result<()> {
    // Put the linker script somewhere the linker can find it
    let mut linkscr =
        File::create(Path::new(&format!("target/{}", name))).unwrap();

    let mut stack_start = None;
    let mut stack_base = None;

    writeln!(linkscr, "MEMORY\n{{").unwrap();
    for (name, range) in map {
        let mut start = range.start;
        let end = range.end;
        let name = name.to_ascii_uppercase();

        // Our stack comes out of RAM
        if name == "RAM" {
            if stacksize & 0x7 != 0 {
                // If we are not 8-byte aligned, the kernel will not be
                // pleased -- and can't be blamed for a little rudeness;
                // check this here and fail explicitly if it's unaligned.
                bail!("specified kernel stack size is not 8-byte aligned");
            }

            stack_base = Some(start);
            writeln!(
                linkscr,
                "STACK (rw) : ORIGIN = {:#010x}, LENGTH = {:#010x}",
                start, stacksize,
            )?;
            start += stacksize;
            stack_start = Some(start);

            if start > end {
                bail!("specified kernel stack size is greater than RAM size");
            }
        }

        writeln!(
            linkscr,
            "{} (rwx) : ORIGIN = {:#010x}, LENGTH = {:#010x}",
            name,
            start,
            end - start
        )
        .unwrap();
    }

    for (name, out) in images {
        writeln!(
            linkscr,
            "IMAGE{}_FLASH (rwx) : ORIGIN = {:#010x}, LENGTH = {:#010x}",
            name.to_uppercase(),
            out.start,
            out.end - out.start
        )
        .unwrap();
    }
    writeln!(linkscr, "}}").unwrap();
    writeln!(linkscr, "__eheap = ORIGIN(RAM) + LENGTH(RAM);").unwrap();
    writeln!(linkscr, "_stack_base = {:#010x};", stack_base.unwrap()).unwrap();
    writeln!(linkscr, "_stack_start = {:#010x};", stack_start.unwrap())
        .unwrap();

    for (name, _) in images {
        writeln!(
            linkscr,
            "IMAGE{} = ORIGIN(IMAGE{}_FLASH);",
            name.to_uppercase(),
            name.to_uppercase(),
        )
        .unwrap();
    }

    generate_linker_aliases(arch_target, &mut linkscr)?;

    Ok(())
}

fn build(
    cfg: &PackageConfig,
    name: &str,
    build_config: BuildConfig,
    reloc: bool,
) -> Result<bool> {
    println!("building crate {}", build_config.crate_name);

    let mut cmd = build_config.cmd("rustc");
    cmd.arg("--release");

    // This works because we control the environment in which we're about
    // to invoke cargo, and never modify CARGO_TARGET in that environment.
    let cargo_out = Path::new("target").to_path_buf();

    let remap_path_prefix: String = cfg
        .remap_paths
        .iter()
        .map(|r| format!(" --remap-path-prefix={}={}", r.0.display(), r.1))
        .collect();

    cmd.env(
        "RUSTFLAGS",
        &format!(
            "
             -C link-arg=-z -C link-arg=common-page-size=0x20 \
             -C link-arg=-z -C link-arg=max-page-size=0x20 \
             -C llvm-args=--enable-machine-outliner=never \
             -C overflow-checks=y \
             -C metadata={} \
             {}
             ",
            cfg.link_script_hash, remap_path_prefix,
        ),
    );
    cmd.arg("--");
    cmd.arg("-C")
        .arg("link-arg=-Tlink.x")
        .arg("-L")
        .arg(format!("{}", cargo_out.display()));
    if reloc {
        cmd.arg("-C").arg("link-arg=-r");
    }

    if cfg.edges {
        let mut tree = build_config.cmd("tree");
        tree.arg("--edges").arg("features").arg("--verbose");
        println!(
            "Crate: {}\nRunning cargo {:?}",
            build_config.crate_name, tree
        );
        let tree_status = tree
            .status()
            .context(format!("failed to run edge ({:?})", tree))?;
        if !tree_status.success() {
            bail!("tree command failed, see output for details");
        }
    }

    // File generated by the build system
    let src_file = cargo_out.join(build_config.out_path);
    let prev_time = std::fs::metadata(&src_file).and_then(|f| f.modified());

    let status = cmd
        .status()
        .context(format!("failed to run rustc ({:?})", cmd))?;
    if !status.success() {
        bail!("command failed, see output for details");
    }

    // Destination where it should be copied (using the task name rather than
    // the crate name)
    let dest = cfg.dist_file(if reloc {
        format!("{}.elf", name)
    } else {
        name.to_string()
    });

    // Compare file times to see if it has been modified
    let newer = match prev_time {
        Err(_) => true,
        Ok(prev_time) => std::fs::metadata(&src_file)?.modified()? > prev_time,
    };
    let changed = newer || !dest.exists();

    if changed {
        println!("{} -> {}", src_file.display(), dest.display());
        std::fs::copy(&src_file, dest)?;
    } else {
        println!("{} (unchanged)", dest.display());
    }

    Ok(changed)
}

fn link(
    cfg: &PackageConfig,
    src_file: impl AsRef<Path> + AsRef<std::ffi::OsStr>,
    dst_file: impl AsRef<Path> + AsRef<std::ffi::OsStr>,
) -> Result<()> {
    let mut ld = cfg.sysroot.clone();
    for p in ["lib", "rustlib", &cfg.host_triple, "bin", "gcc-ld", "ld"] {
        ld.push(p);
    }
    let mut cmd = Command::new(ld);
    if cfg.verbose {
        cmd.arg("--verbose");
    }

    // We expect the caller to set up our linker scripts, but copy them into
    // our working directory here
    let working_dir = &cfg.dist_dir;
    for f in ["link.x", "memory.x"] {
        std::fs::copy(format!("target/{}", f), working_dir.join(f))
            .context(format!("Could not copy {} to link dir", f))?;
    }
    assert!(AsRef::<Path>::as_ref(&src_file).is_relative());
    assert!(AsRef::<Path>::as_ref(&dst_file).is_relative());

    let m = match cfg.toml.target.as_str() {
        "thumbv6m-none-eabi"
        | "thumbv7em-none-eabihf"
        | "thumbv8m.main-none-eabihf" => "armelf",
        "riscv32imc-unknown-none-elf" | "riscv32imac-unknown-none-elf" => {
            "elf32lriscv"
        }
        "riscv64imac-unknown-none-elf" => "elf64lriscv",
        _ => bail!("No target emulation for '{}'", cfg.toml.target),
    };
    cmd.arg(src_file);
    cmd.arg("-o").arg(dst_file);
    cmd.arg("-Tlink.x");
    cmd.arg("--gc-sections");
    cmd.arg("-m").arg(m);
    cmd.arg("-z").arg("common-page-size=0x20");
    cmd.arg("-z").arg("max-page-size=0x20");
    cmd.arg("-rustc-lld-flavor=ld");

    cmd.current_dir(working_dir);

    let status = cmd
        .status()
        .context(format!("failed to run linker ({:?})", cmd))?;

    if !status.success() {
        bail!("command failed, see output for details");
    }

    Ok(())
}

#[derive(Debug, Clone, Default, Hash)]
pub struct Allocations {
    /// Map from memory-name to address-range
    pub kernel: BTreeMap<String, Range<AbiSize>>,
    /// Map from task-name to memory-name to address-range
    pub tasks: BTreeMap<String, BTreeMap<String, Range<AbiSize>>>,
}

/// Allocates address space from all regions for the kernel and all tasks.
///
/// The allocation strategy is slightly involved, because of the limitations of
/// the ARMv7-M MPU. (Currently we use the same strategy on ARMv8-M even though
/// it's more flexible.)
///
/// Address space regions are required to be power-of-two in size and naturally
/// aligned. In other words, all the addresses in a single region must have some
/// number of top bits the same, and any combination of bottom bits.
///
/// To complicate things,
///
/// - There's no particular reason why the memory regions defined in the
///   app.toml need to be aligned to any particular power of two.
/// - When there's a bootloader added to the image, it will bump a nicely
///   aligned starting address forward by a few kiB anyway.
/// - Said bootloader requires the kernel text to appear immediately after it in
///   ROM, so, the kernel must be laid down first. (This is not true of RAM, but
///   putting the kernel first in RAM has some useful benefits.)
///
/// The method we're using here is essentially the "deallocate" side of a
/// power-of-two buddy allocator, only simplified because we're using it to
/// allocate a series of known sizes.
///
/// To allocate space for a single request, we
///
/// - Check the alignment of the current position pointer.
/// - Find the largest pending request of that alignment _or less._
/// - If we found one, bump the pointer forward and repeat.
/// - If not, find the smallest pending request that requires greater alignment,
///   and skip address space until it can be satisfied, and then repeat.
///
/// This means that the algorithm needs to keep track of a queue of pending
/// requests per alignment size.
pub fn allocate_all(
    toml: &Config,
    task_sizes: &HashMap<&str, IndexMap<&str, u64>>,
) -> Result<BTreeMap<String, (Allocations, IndexMap<String, Range<AbiSize>>)>> {
    // Collect all allocation requests into queues, one per memory type, indexed
    // by allocation size. This is equivalent to required alignment because of
    // the naturally-aligned-power-of-two requirement.
    //
    // We keep kernel and task requests separate so we can always service the
    // kernel first.
    //
    // The task map is: memory name -> allocation size -> queue of task name.
    // The kernel map is: memory name -> allocation size
    let kernel = &toml.kernel;
    let tasks = &toml.tasks;
    let mut result: BTreeMap<
        String,
        (Allocations, IndexMap<String, Range<AbiSize>>),
    > = BTreeMap::new();

    for image_name in &toml.image_names {
        let mut allocs = Allocations::default();
        let mut free = toml.memories(&image_name)?;
        let kernel_requests = &kernel.requires;

        let mut task_requests: BTreeMap<
            &str,
            BTreeMap<AbiSize, VecDeque<&str>>,
        > = BTreeMap::new();

        for name in tasks.keys() {
            for (mem, amt) in task_sizes[name.as_str()].iter() {
                let bytes = toml.suggest_memory_region_size(name, *amt);
                if let Some(r) = tasks[name].max_sizes.get(&mem.to_string()) {
                    if bytes > *r as u64 {
                        bail!(
                        "task {}: needs {} bytes of {} but max-sizes limits it to {}",
                        name, bytes, mem, r);
                    }
                }
                task_requests
                    .entry(mem)
                    .or_default()
                    .entry(bytes.try_into().unwrap())
                    .or_default()
                    .push_back(name.as_str());
            }
        }

        // Okay! Do memory types one by one, fitting kernel first.
        for (region, avail) in &mut free {
            let mut k_req = kernel_requests.get(region.as_str());
            let mut t_reqs = task_requests.get_mut(region.as_str());

            fn reqs_map_not_empty(
                om: &Option<&mut BTreeMap<AbiSize, VecDeque<&str>>>,
            ) -> bool {
                om.iter()
                    .flat_map(|map| map.values())
                    .any(|q| !q.is_empty())
            }

            'fitloop: while k_req.is_some() || reqs_map_not_empty(&t_reqs) {
                let align = if avail.start == 0 {
                    // Lie to keep the masks in range. This could be avoided by
                    // tracking log2 of masks rather than masks.
                    1 << 31
                } else {
                    1 << avail.start.trailing_zeros()
                };

                // Search order is:
                // - Kernel.
                // - Task requests equal to or smaller than this alignment, in
                //   descending order of size.
                // - Task requests larger than this alignment, in ascending order of
                //   size.

                if let Some(&sz) = k_req.take() {
                    // The kernel wants in on this.
                    allocs.kernel.insert(
                        region.to_string(),
                        allocate_k(region, sz, avail)?,
                    );
                    continue 'fitloop;
                }

                if let Some(t_reqs) = t_reqs.as_mut() {
                    for (&sz, q) in t_reqs.range_mut(..=align).rev() {
                        if let Some(task) = q.pop_front() {
                            // We can pack an equal or smaller one in.
                            let align = toml.task_memory_alignment(sz);
                            allocs
                                .tasks
                                .entry(task.to_string())
                                .or_default()
                                .insert(
                                    region.to_string(),
                                    allocate_one(region, sz, align, avail)?,
                                );
                            continue 'fitloop;
                        }
                    }

                    for (&sz, q) in t_reqs.range_mut(align + 1..) {
                        if let Some(task) = q.pop_front() {
                            // We've gotta use a larger one.
                            let align = toml.task_memory_alignment(sz);
                            allocs
                                .tasks
                                .entry(task.to_string())
                                .or_default()
                                .insert(
                                    region.to_string(),
                                    allocate_one(region, sz, align, avail)?,
                                );
                            continue 'fitloop;
                        }
                    }
                }

                // If we reach this point, it means our loop condition is wrong,
                // because one of the above things should really have happened.
                // Panic here because otherwise it's a hang.
                panic!("loop iteration without progess made!");
            }
        }

        result.insert(image_name.to_string(), (allocs, free));
    }
    Ok(result)
}

fn allocate_k(
    region: &str,
    size: AbiSize,
    avail: &mut Range<AbiSize>,
) -> Result<Range<AbiSize>> {
    // Our base address will be larger than avail.start if it doesn't meet our
    // minimum requirements. Round up.
    let base = (avail.start + 15) & !15;

    if !avail.contains(&(base + size - 1)) {
        bail!(
            "out of {}: can't allocate {} more after base {:x}",
            region,
            size,
            base
        )
    }

    let end = base + size;
    // Update the available range to exclude what we've taken.
    avail.start = end;

    Ok(base..end)
}

fn allocate_one(
    region: &str,
    size: AbiSize,
    align: AbiSize,
    avail: &mut Range<AbiSize>,
) -> Result<Range<AbiSize>> {
    assert!(align.is_power_of_two());

    let size_mask = align - 1;

    // Our base address will be larger than avail.start if it doesn't meet our
    // minimum requirements. Round up.
    let base = (avail.start + size_mask) & !size_mask;

    if base >= avail.end || size > avail.end - base {
        bail!(
            "out of {}: can't allocate {} more after base {:x}",
            region,
            size,
            base
        )
    }

    let end = base + size;
    // Update the available range to exclude what we've taken.
    avail.start = end;

    Ok(base..end)
}

#[derive(Serialize)]
pub struct KernelConfig {
    tasks: Vec<abi::TaskDesc>,
    regions: Vec<abi::RegionDesc>,
    irqs: Vec<abi::Interrupt>,
<<<<<<< HEAD
    plic: (AbiSize, AbiSize),
    timer: (AbiSize, AbiSize),
=======
    timer: (u32, u32),
>>>>>>> 6c47c2fb
}

/// Generate the application descriptor table that the kernel uses to find and
/// start tasks.
///
/// The layout of the table is a series of structs from the `abi` crate:
///
/// - One `App` header.
/// - Some number of `RegionDesc` records describing memory regions.
/// - Some number of `TaskDesc` records describing tasks.
/// - Some number of `Interrupt` records routing interrupts to tasks.
pub fn make_kconfig(
    toml: &Config,
    task_allocations: &BTreeMap<String, BTreeMap<String, Range<AbiSize>>>,
    entry_points: &HashMap<String, AbiSize>,
    image_name: &str,
) -> Result<KernelConfig> {
    // Generate the three record sections concurrently.
    let mut regions = vec![];
    let mut task_descs = vec![];
    let mut irqs = vec![];
    let mut timer = (0x0, 0x0);

    // Region 0 is the NULL region, used as a placeholder. It gives no access to
    // memory.
    regions.push(abi::RegionDesc {
        base: 0,
        size: 32, // smallest legal size on ARMv7-M
        attributes: abi::RegionAttributes::empty(), // no rights
    });

    // Regions 1.. are the fixed peripheral regions, shared by tasks that
    // reference them. We'll build a lookup table so we can find them
    // efficiently by name later.
    let mut peripheral_index = IndexMap::new();

    // Build a set of all peripheral names used by tasks, which we'll use
    // to filter out unused peripherals.
    let used_peripherals = toml
        .tasks
        .iter()
        .flat_map(|(_name, task)| task.uses.iter())
        .collect::<HashSet<_>>();

    let power_of_two_required = toml.mpu_power_of_two_required();

    for (name, p) in toml.peripherals.iter() {
        // TODO: Get rid of this eventually and make a proper implementation of
        //       the configuration for these peripherals.
<<<<<<< HEAD
        if toml.target.as_str().contains("riscv32") {
            if name == "plic" {
                plic = (p.address, p.size);
                continue;
            } else if name == "mtime" {
=======
        if toml.target.as_str().contains("riscv") {
            if name == "mtime" {
>>>>>>> 6c47c2fb
                timer.0 = p.address;
                continue;
            } else if name == "mtimecmp" {
                timer.1 = p.address;
                continue;
            }
        }
        if power_of_two_required && !p.size.is_power_of_two() {
            panic!("Memory region for peripheral '{}' is required to be a power of two, but has size {}", name, p.size);
        }

        // skip periperhals that aren't in at least one task's `uses`
        if !used_peripherals.contains(name) {
            continue;
        }

        peripheral_index.insert(name, regions.len());

        // Peripherals are always mapped as Device + Read + Write.
        let attributes = abi::RegionAttributes::DEVICE
            | abi::RegionAttributes::READ
            | abi::RegionAttributes::WRITE;

        regions.push(abi::RegionDesc {
            base: p.address,
            size: p.size,
            attributes,
        });
    }

    for (name, p) in toml.extratext.iter() {
        if power_of_two_required && !p.size.is_power_of_two() {
            panic!("Memory region for extratext '{}' is required to be a power of two, but has size {}", name, p.size);
        }

        peripheral_index.insert(name, regions.len());

        // Extra text is marked as read/execute
        let attributes =
            abi::RegionAttributes::READ | abi::RegionAttributes::EXECUTE;

        regions.push(abi::RegionDesc {
            base: p.address,
            size: p.size,
            attributes,
        });
    }

    // The remaining regions are allocated to tasks on a first-come first-serve
    // basis. We don't check power-of-two requirements in task_allocations
    // because it's the result of autosizing, which already takes the MPU into
    // account.
    for (i, (name, task)) in toml.tasks.iter().enumerate() {
        // Regions are referenced by index into the table we just generated.
        // Each task has up to 8, chosen from its 'requires' and 'uses' keys.
        let mut task_regions = [0; 8];

        if task.uses.len() + task_allocations[name].len() > 8 {
            panic!(
                "task {} uses {} peripherals and {} memories (too many)",
                name,
                task.uses.len(),
                task_allocations[name].len()
            );
        }

        // Generate a RegionDesc for each uniquely allocated memory region
        // referenced by this task, and install them as entries 0..N in the
        // task's region table.
        let allocs = &task_allocations[name];
        for (ri, (output_name, range)) in allocs.iter().enumerate() {
            let region: Vec<&crate::config::Output> = toml.outputs[output_name]
                .iter()
                .filter(|o| o.name == *image_name)
                .collect();

            if region.len() > 1 {
                bail!("Multiple regions defined for image {}", image_name);
            }

            let out = region[0];

            let mut attributes = abi::RegionAttributes::empty();
            if out.read {
                attributes |= abi::RegionAttributes::READ;
            }
            if out.write {
                attributes |= abi::RegionAttributes::WRITE;
            }
            if out.execute {
                attributes |= abi::RegionAttributes::EXECUTE;
            }
            if out.dma {
                attributes |= abi::RegionAttributes::DMA;
            }
            // no option for setting DEVICE for this region

            task_regions[ri] = regions.len() as u8;

            regions.push(abi::RegionDesc {
                base: range.start,
                size: range.end - range.start,
                attributes,
            });
        }

        // For peripherals referenced by the task, we don't need to allocate
        // _new_ regions, since we did them all in advance. Just record the
        // entries for the TaskDesc.
        for (j, peripheral_name) in task.uses.iter().enumerate() {
            if let Some(&peripheral) = peripheral_index.get(&peripheral_name) {
                task_regions[allocs.len() + j] = peripheral as u8;
            } else {
                bail!(
                    "Could not find peripheral `{}` referenced by task `{}`.",
                    peripheral_name,
                    name
                );
            }
        }

        let mut flags = abi::TaskFlags::empty();
        if task.start {
            flags |= abi::TaskFlags::START_AT_BOOT;
        }

        task_descs.push(abi::TaskDesc {
            regions: task_regions,
            entry_point: entry_points[name],
            initial_stack: task_allocations[name]["ram"].start
                + task.stacksize.or(toml.stacksize).unwrap(),
            priority: task.priority,
            flags,
            index: u16::try_from(i).expect("more than 2**16 tasks?"),
        });

        // Interrupts.
        for (irq_str, &notification) in &task.interrupts {
            // The irq_str can be either a base-ten number, or a reference to a
            // peripheral. Distinguish them based on whether it parses as an
            // integer.
            match irq_str.parse::<u32>() {
                Ok(irq_num) => {
                    // While it's possible to conceive of a world in which one
                    // might want to have a single interrupt set multiple
                    // notification bits, it's much easier to conceive of a
                    // world in which one has misunderstood that the second
                    // number in the interrupt tuple is in fact a mask, not an
                    // index.
                    if notification.count_ones() != 1 {
                        bail!(
                            "task {}: IRQ {}: notification mask (0b{:b}) \
                             has {} bits set (expected exactly one)",
                            name,
                            irq_str,
                            notification,
                            notification.count_ones()
                        );
                    }

                    irqs.push(abi::Interrupt {
                        irq: abi::InterruptNum(irq_num),
                        owner: abi::InterruptOwner {
                            task: i as u32,
                            notification,
                        },
                    });
                }
                Err(_) => {
                    // This might be an error, or might be a peripheral
                    // reference.
                    //
                    // Peripheral references are of the form "P.I", where P is
                    // the peripheral name and I is the name of one of the
                    // peripheral's defined interrupts.
                    if let Some(dot_pos) =
                        irq_str.bytes().position(|b| b == b'.')
                    {
                        let (pname, iname) = irq_str.split_at(dot_pos);
                        let iname = &iname[1..];
                        let periph =
                            toml.peripherals.get(pname).ok_or_else(|| {
                                anyhow!(
                                    "task {} IRQ {} references peripheral {}, \
                                 which does not exist.",
                                    name,
                                    irq_str,
                                    pname,
                                )
                            })?;
                        let irq_num =
                            periph.interrupts.get(iname).ok_or_else(|| {
                                anyhow!(
                                    "task {} IRQ {} references interrupt {} \
                                 on peripheral {}, but that interrupt name \
                                 is not defined for that peripheral.",
                                    name,
                                    irq_str,
                                    iname,
                                    pname,
                                )
                            })?;
                        irqs.push(abi::Interrupt {
                            irq: abi::InterruptNum(*irq_num),
                            owner: abi::InterruptOwner {
                                task: i as u32,
                                notification,
                            },
                        });
                    } else {
                        bail!(
                            "task {}: IRQ name {} does not match any \
                             known peripheral interrupt, and is not an \
                             integer.",
                            name,
                            irq_str,
                        );
                    }
                }
            }
        }
    }

    if toml.target.as_str().contains("riscv32")
        && ((timer.0 == 0x0) || (timer.1 == 0x0))
    {
        bail!("mtime or mtimecmp has not been set.");
    }

    Ok(KernelConfig {
        irqs,
        tasks: task_descs,
        regions,
        timer,
    })
}

/// Loads an SREC file into the same representation we use for ELF. This is
/// currently unused, but I'm keeping it compiling as proof that it's possible,
/// because we may need it later.
#[allow(dead_code)]
fn load_srec(
    input: &Path,
    output: &mut BTreeMap<u32, LoadSegment>,
) -> Result<u32> {
    let srec_text = std::fs::read_to_string(input)?;
    for record in srec::reader::read_records(&srec_text) {
        let record = record?;
        match record {
            srec::Record::S3(data) => {
                // Check for address overlap
                let range =
                    data.address.0..data.address.0 + data.data.len() as u32;
                if let Some(overlap) = output.range(range.clone()).next() {
                    bail!(
                        "{}: record address range {:x?} overlaps {:x}",
                        input.display(),
                        range,
                        overlap.0
                    )
                }
                output.insert(
                    data.address.0 as u32,
                    LoadSegment {
                        source_file: input.into(),
                        data: data.data,
                    },
                );
            }
            srec::Record::S7(srec::Address32(e)) => return Ok(e),
            _ => (),
        }
    }

    panic!("SREC file missing terminating S7 record");
}

fn load_elf(
    input: &Path,
    output: &mut BTreeMap<AbiSize, LoadSegment>,
    symbol_table: &mut BTreeMap<String, AbiSize>,
) -> Result<(AbiSize, usize)> {
    use goblin::elf::program_header::PT_LOAD;

    let file_image = std::fs::read(input)?;
    let elf = goblin::elf::Elf::parse(&file_image)?;

    if elf.header.e_machine != goblin::elf::header::EM_ARM
        && elf.header.e_machine != goblin::elf::header::EM_RISCV
    {
        bail!("this is not an ARM or RISC-V file");
    }

    let mut flash = 0;

    // Good enough.
    for phdr in &elf.program_headers {
        // Skip sections that aren't intended to be loaded.
        if phdr.p_type != PT_LOAD {
            continue;
        }
        let offset = phdr.p_offset as usize;
        let size = phdr.p_filesz as usize;
        // Note that we are using Physical, i.e. LOADADDR, rather than virtual.
        // This distinction is important for things like the rodata image, which
        // is loaded in flash but expected to be copied to RAM.
        let addr = phdr.p_paddr as AbiSize;

        flash += size;

        // Check for address overlap
        let range = addr..addr + size as AbiSize;
        if let Some(overlap) = output.range(range.clone()).next() {
            if overlap.1.source_file != input {
                bail!(
                    "{}: address range {:x?} overlaps {:x} \
                    (from {}); does {} have an insufficient amount of flash?",
                    input.display(),
                    range,
                    overlap.0,
                    overlap.1.source_file.display(),
                    input.display(),
                );
            } else {
                bail!(
                    "{}: ELF file internally inconsistent: \
                    address range {:x?} overlaps {:x}",
                    input.display(),
                    range,
                    overlap.0,
                );
            }
        }
        output.insert(
            addr,
            LoadSegment {
                source_file: input.into(),
                data: file_image[offset..offset + size].to_vec(),
            },
        );
    }

    for s in elf.syms.iter() {
        let index = s.st_name;

        if let Some(name) = elf.strtab.get_at(index) {
            symbol_table.insert(name.to_string(), s.st_value as AbiSize);
        }
    }

    // Return both our entry and the total allocated flash, allowing the
    // caller to assure that the allocated flash does not exceed the task's
    // required flash
    Ok((elf.header.e_entry as AbiSize, flash))
}

/// Keeps track of a build archive being constructed.
struct Archive {
    /// Place where we'll put the final zip file.
    final_path: PathBuf,
    /// Name of temporary file used during construction.
    tmp_path: PathBuf,
    /// ZIP output to the temporary file.
    inner: zip::ZipWriter<File>,
    /// Options used for every file.
    opts: zip::write::FileOptions,
}

impl Archive {
    /// Creates a new build archive that will, when finished, be placed at
    /// `dest`.
    fn new(dest: impl AsRef<Path>) -> Result<Self> {
        let final_path = PathBuf::from(dest.as_ref());

        let mut tmp_path = final_path.clone();
        tmp_path.set_extension("zip.partial");

        let archive = File::create(&tmp_path)?;
        let mut inner = zip::ZipWriter::new(archive);
        inner.set_comment("hubris build archive v3");
        Ok(Self {
            final_path,
            tmp_path,
            inner,
            opts: zip::write::FileOptions::default()
                .compression_method(zip::CompressionMethod::Bzip2),
        })
    }

    /// Copies the file at `src_path` into the build archive at `zip_path`.
    fn copy(
        &mut self,
        src_path: impl AsRef<Path>,
        zip_path: impl AsRef<Path>,
    ) -> Result<()> {
        let mut input = File::open(src_path)?;
        self.inner
            .start_file_from_path(zip_path.as_ref(), self.opts)?;
        std::io::copy(&mut input, &mut self.inner)?;
        Ok(())
    }

    /// Creates a text file in the archive at `zip_path` with `contents`.
    fn text(
        &mut self,
        zip_path: impl AsRef<Path>,
        contents: impl AsRef<str>,
    ) -> Result<()> {
        self.inner
            .start_file_from_path(zip_path.as_ref(), self.opts)?;
        self.inner.write_all(contents.as_ref().as_bytes())?;
        Ok(())
    }

    /// Completes the archive and moves it to its intended location.
    ///
    /// If you drop an `Archive` without calling this, it will leave a temporary
    /// file rather than creating the final archive.
    fn finish(self) -> Result<()> {
        let Self {
            tmp_path,
            final_path,
            mut inner,
            ..
        } = self;
        inner.finish()?;
        drop(inner);
        std::fs::rename(tmp_path, final_path)?;
        Ok(())
    }
}

/// Gets the status of a git repository containing the current working
/// directory. Returns two values:
///
/// - A `String` containing the git commit hash.
/// - A `bool` indicating whether the repository has uncommitted changes.
fn get_git_status() -> Result<(String, bool)> {
    let mut cmd = Command::new("git");
    cmd.arg("rev-parse").arg("HEAD");
    let out = cmd.output()?;
    if !out.status.success() {
        bail!("git rev-parse failed");
    }
    let rev = std::str::from_utf8(&out.stdout)?.trim().to_string();

    let mut cmd = Command::new("git");
    cmd.arg("diff-index").arg("--quiet").arg("HEAD").arg("--");
    let status = cmd
        .status()
        .context(format!("failed to get git status ({:?})", cmd))?;

    Ok((rev, !status.success()))
}

fn binary_to_srec(
    binary: &Path,
    bin_addr: AbiSize,
    entry: AbiSize,
    out: &Path,
) -> Result<()> {
    let mut srec_out = vec![srec::Record::S0("signed".to_string())];

    let binary = std::fs::read(binary)?;

    let mut addr = bin_addr.try_into()?;
    for chunk in binary.chunks(255 - 5) {
        srec_out.push(srec::Record::S3(srec::Data {
            address: srec::Address32(addr),
            data: chunk.to_vec(),
        }));
        addr += chunk.len() as u32;
    }

    let out_sec_count = srec_out.len() - 1; // header
    if out_sec_count < 0x1_00_00 {
        srec_out.push(srec::Record::S5(srec::Count16(out_sec_count as u16)));
    } else if out_sec_count < 0x1_00_00_00 {
        srec_out.push(srec::Record::S6(srec::Count24(out_sec_count as u32)));
    } else {
        panic!("SREC limit of 2^24 output sections exceeded");
    }

    srec_out.push(srec::Record::S7(srec::Address32(entry.try_into()?)));

    let srec_image = srec::writer::generate_srec_file(&srec_out);
    std::fs::write(out, srec_image)?;
    Ok(())
}

fn write_srec(
    sections: &BTreeMap<AbiSize, LoadSegment>,
    kentry: AbiSize,
    out: &Path,
) -> Result<()> {
    let mut srec_out = vec![srec::Record::S0("hubris".to_string())];
    for (&base, sec) in sections {
        // SREC record size limit is 255 (0xFF). 32-bit addressed records
        // additionally contain a four-byte address and one-byte checksum, for a
        // payload limit of 255 - 5.
        let mut addr = base.try_into()?;
        for chunk in sec.data.chunks(255 - 5) {
            srec_out.push(srec::Record::S3(srec::Data {
                address: srec::Address32(addr),
                data: chunk.to_vec(),
            }));
            addr += chunk.len() as u32;
        }
    }
    let out_sec_count = srec_out.len() - 1; // header
    if out_sec_count < 0x1_00_00 {
        srec_out.push(srec::Record::S5(srec::Count16(out_sec_count as u16)));
    } else if out_sec_count < 0x1_00_00_00 {
        srec_out.push(srec::Record::S6(srec::Count24(out_sec_count as u32)));
    } else {
        panic!("SREC limit of 2^24 output sections exceeded");
    }

    srec_out.push(srec::Record::S7(srec::Address32(kentry.try_into()?)));

    let srec_image = srec::writer::generate_srec_file(&srec_out);
    std::fs::write(out, srec_image)?;
    Ok(())
}

fn objcopy_translate_format(
    cmd_str: &str,
    in_format: &str,
    src: &Path,
    out_format: &str,
    dest: &Path,
) -> Result<()> {
    let mut cmd = Command::new(cmd_str);
    cmd.arg("-I")
        .arg(in_format)
        .arg("-O")
        .arg(out_format)
        .arg(src)
        .arg(dest);

    let status = cmd
        .status()
        .context(format!("failed to objcopy ({:?})", cmd))?;

    if !status.success() {
        bail!("objcopy failed, see output for details");
    }
    Ok(())
}

fn cargo_clean(names: &[&str], target: &str) -> Result<()> {
    let mut cmd = Command::new("cargo");
    cmd.arg("clean");
    println!("cleaning {:?}", names);
    for name in names {
        cmd.arg("-p").arg(name);
    }
    cmd.arg("--release").arg("--target").arg(target);

    let status = cmd
        .status()
        .context(format!("failed to cargo clean ({:?})", cmd))?;

    if !status.success() {
        bail!("command failed, see output for details");
    }

    Ok(())
}

fn resolve_task_slots(
    cfg: &PackageConfig,
    task_name: &str,
    image_name: &str,
) -> Result<()> {
    use scroll::{Pread, Pwrite};

    let task_toml = &cfg.toml.tasks[task_name];

    let task_bin = cfg.img_file(&task_name, image_name);
    let in_task_bin = std::fs::read(&task_bin)?;
    let elf = goblin::elf::Elf::parse(&in_task_bin)?;

    let mut out_task_bin = in_task_bin.clone();

    for entry in task_slot::get_task_slot_table_entries(&in_task_bin, &elf)? {
        let in_task_idx = in_task_bin.pread_with::<u16>(
            entry.taskidx_file_offset as usize,
            elf::get_endianness(&elf),
        )?;

        let target_task_name = match task_toml.task_slots.get(entry.slot_name) {
            Some(x) => x,
            _ => bail!(
                "Program for task '{}' contains a task_slot named '{}', but it is missing from the app.toml",
                task_name,
                entry.slot_name
            ),
        };

        let target_task_idx =
            match cfg.toml.tasks.get_index_of(target_task_name) {
                Some(x) => x,
                _ => bail!(
                    "app.toml sets task '{}' task_slot '{}' to task '{}', but no such task exists in the app.toml",
                    task_name,
                    entry.slot_name,
                    target_task_name
                ),
            };

        out_task_bin.pwrite_with::<u16>(
            target_task_idx as u16,
            entry.taskidx_file_offset as usize,
            elf::get_endianness(&elf),
        )?;

        if cfg.verbose {
            println!(
                "Task '{}' task_slot '{}' changed from task index {:#x} to task index {:#x}",
                task_name, entry.slot_name, in_task_idx, target_task_idx
            );
        }
    }

    Ok(std::fs::write(task_bin, out_task_bin)?)
}<|MERGE_RESOLUTION|>--- conflicted
+++ resolved
@@ -1561,12 +1561,7 @@
     tasks: Vec<abi::TaskDesc>,
     regions: Vec<abi::RegionDesc>,
     irqs: Vec<abi::Interrupt>,
-<<<<<<< HEAD
-    plic: (AbiSize, AbiSize),
     timer: (AbiSize, AbiSize),
-=======
-    timer: (u32, u32),
->>>>>>> 6c47c2fb
 }
 
 /// Generate the application descriptor table that the kernel uses to find and
@@ -1616,16 +1611,8 @@
     for (name, p) in toml.peripherals.iter() {
         // TODO: Get rid of this eventually and make a proper implementation of
         //       the configuration for these peripherals.
-<<<<<<< HEAD
         if toml.target.as_str().contains("riscv32") {
-            if name == "plic" {
-                plic = (p.address, p.size);
-                continue;
-            } else if name == "mtime" {
-=======
-        if toml.target.as_str().contains("riscv") {
             if name == "mtime" {
->>>>>>> 6c47c2fb
                 timer.0 = p.address;
                 continue;
             } else if name == "mtimecmp" {
