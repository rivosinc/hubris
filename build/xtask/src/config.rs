// This Source Code Form is subject to the terms of the Mozilla Public
// License, v. 2.0. If a copy of the MPL was not distributed with this
// file, You can obtain one at https://mozilla.org/MPL/2.0/.

use std::collections::{hash_map::DefaultHasher, BTreeMap};
use std::hash::Hasher;
use std::ops::Range;
use std::path::{Path, PathBuf};

<<<<<<< HEAD
use abi::AbiSize;

use anyhow::{anyhow, bail, Result};
=======
use anyhow::{anyhow, bail, Context, Result};
>>>>>>> 0a3aa6fc
use indexmap::IndexMap;
use serde::{Deserialize, Serialize};

use crate::auxflash::{build_auxflash, AuxFlash, AuxFlashData};

/// A `RawConfig` represents an `app.toml` file that has been deserialized,
/// but may not be ready for use.  In particular, we use the `chip` field
/// to load a second file containing peripheral register addresses.
#[derive(Clone, Debug, Deserialize)]
#[serde(rename_all = "kebab-case", deny_unknown_fields)]
struct RawConfig {
    name: String,
    target: String,
    board: String,
    chip: String,
    memory: Option<String>,
    #[serde(default)]
    image_names: Vec<String>,
    #[serde(default)]
    external_images: Vec<String>,
    #[serde(default)]
    signing: Option<Signing>,
    secure_separation: Option<bool>,
    stacksize: Option<AbiSize>,
    kernel: Kernel,
    tasks: IndexMap<String, Task>,
    #[serde(default)]
    extratext: IndexMap<String, Peripheral>,
    #[serde(default)]
    config: Option<ordered_toml::Value>,
    #[serde(default)]
    secure_task: Option<String>,
    auxflash: Option<AuxFlash>,
}

#[derive(Clone, Debug)]
pub struct Config {
    pub name: String,
    pub target: String,
    pub board: String,
    pub chip: String,
    pub image_names: Vec<String>,
    pub external_images: Vec<String>,
    pub signing: Option<Signing>,
    pub secure_separation: Option<bool>,
    pub stacksize: Option<AbiSize>,
    pub kernel: Kernel,
    pub outputs: IndexMap<String, Vec<Output>>,
    pub tasks: IndexMap<String, Task>,
    pub peripherals: IndexMap<String, Peripheral>,
    pub extratext: IndexMap<String, Peripheral>,
    pub config: Option<ordered_toml::Value>,
    pub buildhash: u64,
    pub app_toml_path: PathBuf,
    pub secure_task: Option<String>,
    pub auxflash: Option<AuxFlashData>,
}

impl Config {
    pub fn from_file(cfg: &Path) -> Result<Self> {
        let cfg_contents = std::fs::read(&cfg)?;
        let toml: RawConfig = toml::from_slice(&cfg_contents)?;
        if toml.tasks.contains_key("kernel") {
            bail!("'kernel' is reserved and cannot be used as a task name");
        }

        let mut hasher = DefaultHasher::new();
        hasher.write(&cfg_contents);

        // The app.toml must include a `chip` key, which defines the peripheral
        // register map in a separate file.  We load it then accumulate that
        // file in the buildhash.
        let peripherals = {
            let chip_file =
                cfg.parent().unwrap().join(&toml.chip).join("chip.toml");
            let chip_contents = std::fs::read(chip_file)?;
            hasher.write(&chip_contents);
            toml::from_slice(&chip_contents)?
        };

        let outputs: IndexMap<String, Vec<Output>> = {
            let fname = if let Some(n) = toml.memory {
                n
            } else {
                "memory.toml".to_string()
            };
            let chip_file = cfg.parent().unwrap().join(&toml.chip).join(fname);
            let chip_contents =
                std::fs::read(&chip_file).with_context(|| {
                    format!("reading chip file {}", chip_file.display())
                })?;
            hasher.write(&chip_contents);
            toml::from_slice::<IndexMap<String, Vec<Output>>>(&chip_contents)?
        };

        let buildhash = hasher.finish();

        let img_names = if toml.image_names.is_empty() {
            vec!["default".to_string()]
        } else {
            toml.image_names
        };

        // Build the auxiliary flash data so that we can inject it as an
        // environmental variable in the build system.
        let auxflash = match &toml.auxflash {
            Some(a) => Some(build_auxflash(a)?),
            None => None,
        };

        Ok(Config {
            name: toml.name,
            target: toml.target,
            board: toml.board,
            image_names: img_names,
            external_images: toml.external_images,
            chip: toml.chip,
            signing: toml.signing,
            secure_separation: toml.secure_separation,
            stacksize: toml.stacksize,
            kernel: toml.kernel,
            outputs,
            tasks: toml.tasks,
            peripherals,
            extratext: toml.extratext,
            config: toml.config,
            auxflash,
            buildhash,
            app_toml_path: cfg.to_owned(),
            secure_task: toml.secure_task,
        })
    }

    pub fn task_name_suggestion(&self, name: &str) -> String {
        // Suggest only for very small differences
        // High number can result in inaccurate suggestions for short queries e.g. `rls`
        const MAX_DISTANCE: usize = 3;

        let mut scored: Vec<_> = self
            .tasks
            .keys()
            .filter_map(|s| {
                let distance = strsim::damerau_levenshtein(name, s);
                if distance <= MAX_DISTANCE {
                    Some((distance, s))
                } else {
                    None
                }
            })
            .collect();
        scored.sort();
        let mut out = format!("'{}' is not a valid task name.", name);
        if let Some((_, s)) = scored.get(0) {
            out.push_str(&format!(" Did you mean '{}'?", s));
        }
        out
    }

    fn common_build_config<'a>(
        &self,
        verbose: bool,
        crate_name: &str,
        features: &[String],
        sysroot: Option<&'a Path>,
    ) -> BuildConfig<'a> {
        let mut args = vec![
            "--no-default-features".to_string(),
            "--target".to_string(),
            self.target.to_string(),
        ];
        if verbose {
            args.push("-v".to_string());
        }

        if !features.is_empty() {
            args.push("--features".to_string());
            args.push(features.join(","));
        }

        let mut env = BTreeMap::new();

        // We include the path to the configuration TOML file so that proc macros
        // that use it can easily force a rebuild (using include_bytes!)
        //
        // This doesn't matter now, because we rebuild _everything_ on app.toml
        // changes, but once #240 is closed, this will be important.
        let app_toml_path = self
            .app_toml_path
            .canonicalize()
            .expect("Could not canonicalize path to app TOML file");

        let task_names =
            self.tasks.keys().cloned().collect::<Vec<_>>().join(",");
        env.insert("HUBRIS_TASKS".to_string(), task_names);
        env.insert("HUBRIS_BOARD".to_string(), self.board.to_string());
        env.insert(
            "HUBRIS_APP_TOML".to_string(),
            app_toml_path.to_str().unwrap().to_string(),
        );
        if let Some(aux) = &self.auxflash {
            env.insert(
                "HUBRIS_AUXFLASH_CHECKSUM".to_string(),
                format!("{:?}", aux.chck),
            );
            for (name, checksum) in aux.checksums.iter() {
                env.insert(
                    format!("HUBRIS_AUXFLASH_CHECKSUM_{}", name),
                    format!("{:?}", checksum),
                );
            }
        }

        // WARNING: Because this map provides task ID numbers directly, its
        // contents can be used to send messages to tasks without creating a
        // task_slot, so it's possible to deadlock. Use this with caution.
        let mut task_id_map: BTreeMap<String, u32> = BTreeMap::new();
        for (i, (name, _)) in self.tasks.iter().enumerate() {
            task_id_map.insert(name.to_string(), i.try_into().unwrap());
        }
        env.insert(
            "HUBRIS_TASK_ID_MAP".to_string(),
            ron::ser::to_string(&task_id_map).unwrap(),
        );

        // secure_separation indicates that we have TrustZone enabled.
        // When TrustZone is enabled, the bootloader is secure and hubris is
        // not secure.
        // When TrustZone is not enabled, both the bootloader and Hubris are
        // secure.
        if let Some(s) = self.secure_separation {
            if s {
                env.insert("HUBRIS_SECURE".to_string(), "0".to_string());
            } else {
                env.insert("HUBRIS_SECURE".to_string(), "1".to_string());
            }
        } else {
            env.insert("HUBRIS_SECURE".to_string(), "1".to_string());
        }

        if let Some(app_config) = &self.config {
            let app_config = toml::to_string(&app_config).unwrap();
            env.insert("HUBRIS_APP_CONFIG".to_string(), app_config);
        }

        let out_path = Path::new("")
            .join(&self.target)
            .join("release")
            .join(&crate_name);

        BuildConfig {
            args,
            env,
            crate_name: crate_name.to_string(),
            sysroot,
            out_path,
        }
    }

    pub fn kernel_build_config<'a>(
        &self,
        verbose: bool,
        extra_env: &[(&str, &str)],
        sysroot: Option<&'a Path>,
    ) -> BuildConfig<'a> {
        let mut out = self.common_build_config(
            verbose,
            &self.kernel.name,
            &self.kernel.features,
            sysroot,
        );
        for (var, value) in extra_env {
            out.env.insert(var.to_string(), value.to_string());
        }
        out
    }

    pub fn task_build_config<'a>(
        &self,
        task_name: &str,
        verbose: bool,
        sysroot: Option<&'a Path>,
    ) -> Result<BuildConfig<'a>, String> {
        let task_toml = self
            .tasks
            .get(task_name)
            .ok_or_else(|| self.task_name_suggestion(task_name))?;
        let mut out = self.common_build_config(
            verbose,
            &task_toml.name,
            &task_toml.features,
            sysroot,
        );

        //
        // We allow for task- and app-specific configuration to be passed
        // via environment variables to build.rs scripts that may choose to
        // incorporate configuration into compilation.
        //
        if let Some(config) = &task_toml.config {
            let task_config = toml::to_string(&config).unwrap();
            out.env
                .insert("HUBRIS_TASK_CONFIG".to_string(), task_config);
        }

        // Expose the current task's name to allow for better error messages if
        // a required configuration section is missing
        out.env
            .insert("HUBRIS_TASK_NAME".to_string(), task_name.to_string());

        // Expose information about the peripherals used by the task
        let mut task_peripherals: BTreeMap<String, Peripheral> =
            BTreeMap::new();

        let peripherals = &task_toml.uses;

        for name in peripherals {
            match self.peripherals.get(name) {
                Some(peripheral) => task_peripherals
                    .insert(name.to_string(), peripheral.clone()),
                None => match self.extratext.get(name) {
                    Some(peripheral) => task_peripherals
                        .insert(name.to_string(), peripheral.clone()),
                    None => panic!(
                        "Task {} uses unknown peripheral {}",
                        task_name.to_string(),
                        name
                    ),
                },
            };
        }

        out.env.insert(
            "HUBRIS_TASK_PERIPHERALS".to_string(),
            ron::ser::to_string(&task_peripherals).unwrap(),
        );

        Ok(out)
    }

    /// Returns a map of memory name -> range for a specific image name
    ///
    /// This is useful when allocating memory for tasks
    pub fn memories(
        &self,
        image_name: &String,
    ) -> Result<IndexMap<String, Range<AbiSize>>> {
        self.outputs
            .iter()
            .map(|(name, out)| {
                let region : Vec<&Output>= out.iter().filter(|o| o.name == *image_name).collect();
                if region.len() > 1 {
                    bail!("Multiple regions defined for image {}", image_name);
                }

                let r = region[0];

                r.address
                    .checked_add(r.size)
                    .ok_or_else(|| {
                        anyhow!(
                            "output {}: address {:08x} size {:x} would overflow",
                            name,
                            r.address,
                            r.size
                        )
                    })
                    .map(|end| (name.clone(), r.address..end))
            })
            .collect()
    }

    pub fn all_regions(
        &self,
        region: String,
    ) -> Result<IndexMap<String, Range<u32>>> {
        let outputs: &Vec<Output> = self
            .outputs
            .get(&region)
            .ok_or_else(|| anyhow!("couldn't find region {}", region))?;
        let mut memories: IndexMap<String, Range<u32>> = IndexMap::new();

        for o in outputs {
            memories.insert(o.name.clone(), o.address..o.address + o.size);
        }

        Ok(memories)
    }

    pub fn image_memories(
        &self,
        region: String,
    ) -> Result<IndexMap<String, Range<AbiSize>>> {
        let mut memories: IndexMap<String, Range<AbiSize>> = IndexMap::new();
        for a in &self.external_images {
            if let Some(r) = self.memories(a)?.get(&region) {
                memories.insert(a.clone(), r.start..r.end);
            }
        }

        Ok(memories)
    }

    /// Calculates the output region which contains the given address
    pub fn output_region(&self, vaddr: u64) -> Option<&str> {
        let vaddr = AbiSize::try_from(vaddr).ok()?;
        self.outputs
            .iter()
            .find(|(_name, out)| {
                out.iter()
                    .any(|o| vaddr >= o.address && vaddr < o.address + o.size)
            })
            .map(|(name, _out)| name.as_str())
    }

    fn mpu_alignment(&self) -> MpuAlignment {
        // ARMv6-M and ARMv7-M require that memory regions be a power of two.
        // ARMv8-M and RISC-V does not.
        match self.target.as_str() {
            "riscv32imc-unknown-none-elf" | "riscv32imac-unknown-none-elf" => {
                MpuAlignment::Chunk(16)
            }
            // Qemu on RV64 assumes entire page(4KiB) has the same access permissions
            // if platform supports MMU.
            // TODO: https://rivosinc.atlassian.net/browse/SW-473
            "riscv64imac-unknown-none-elf" => MpuAlignment::Chunk(4096),
            "thumbv8m.main-none-eabihf" => MpuAlignment::Chunk(32),
            "thumbv7em-none-eabihf" | "thumbv6m-none-eabi" => {
                MpuAlignment::PowerOfTwo
            }
            t => panic!("Unknown mpu requirements for target '{}'", t),
        }
    }

    /// Checks whether the given chip's MPU requires power-of-two sized regions
    pub fn mpu_power_of_two_required(&self) -> bool {
        self.mpu_alignment() == MpuAlignment::PowerOfTwo
    }

    /// Suggests an appropriate size for the given task (or "kernel"), given
    /// its true size.  The size depends on MMU implementation, dispatched
    /// based on the `target` in the config file.
    pub fn suggest_memory_region_size(&self, name: &str, size: u64) -> u64 {
        match name {
            "kernel" => {
                // Nearest chunk of 16
                ((size + 15) / 16) * 16
            }
            _ => self.mpu_alignment().suggest_memory_region_size(size),
        }
    }

    /// Returns the desired alignment for a task memory region. This is
    /// dependent on the processor's MMU.
    pub fn task_memory_alignment(&self, size: AbiSize) -> AbiSize {
        self.mpu_alignment().memory_region_alignment(size)
    }

    pub fn check_image_name(&self, name: &String) -> bool {
        self.image_names.contains(name)
    }

    pub fn need_tz_linker(&self, name: &str) -> bool {
        self.tasks[name].uses_secure_entry
            || self.secure_task.as_ref().map_or(false, |n| n == name)
    }
}

/// Represents an MPU's desired alignment strategy
#[derive(Copy, Clone, Debug, Eq, PartialEq)]
enum MpuAlignment {
    /// Regions should be power-of-two sized and aligned
    PowerOfTwo,
    /// Regions should be aligned to chunks with a particular granularity
    Chunk(u64),
}

impl MpuAlignment {
    /// Suggests a minimal memory region size fitting the given number of bytes
    fn suggest_memory_region_size(&self, size: u64) -> u64 {
        match self {
            MpuAlignment::PowerOfTwo => size.next_power_of_two(),
            MpuAlignment::Chunk(c) => ((size + c - 1) / c) * c,
        }
    }
    /// Returns the desired alignment for a region of a particular size
    fn memory_region_alignment(&self, size: AbiSize) -> AbiSize {
        match self {
            MpuAlignment::PowerOfTwo => {
                assert!(size.is_power_of_two());
                size
            }
            MpuAlignment::Chunk(c) => (*c).try_into().unwrap(),
        }
    }
}

#[derive(Clone, Debug, Deserialize)]
#[serde(rename_all = "lowercase")]
pub enum SigningMethod {
    Crc,
    Rsa,
    Ecc,
}

impl std::fmt::Display for SigningMethod {
    fn fmt(&self, f: &mut std::fmt::Formatter<'_>) -> std::fmt::Result {
        let s = match self {
            Self::Crc => "crc",
            Self::Rsa => "rsa",
            Self::Ecc => "ecc",
        };
        write!(f, "{}", s)
    }
}

#[derive(Clone, Debug, Deserialize)]
#[serde(rename_all = "kebab-case", deny_unknown_fields)]
pub struct Signing {
    pub priv_key: PathBuf,
    pub root_cert: PathBuf,
    #[serde(default)]
    pub enable_dice: bool,
    #[serde(default)]
    pub dice_inc_nxp_cfg: bool,
    #[serde(default)]
    pub dice_cust_cfg: bool,
    #[serde(default)]
    pub dice_inc_sec_epoch: bool,
}

#[derive(Clone, Debug, Deserialize)]
#[serde(rename_all = "kebab-case", deny_unknown_fields)]
pub struct Kernel {
    pub name: String,
    pub requires: IndexMap<String, AbiSize>,
    pub stacksize: Option<AbiSize>,
    #[serde(default)]
    pub features: Vec<String>,
}

fn default_name() -> String {
    "default".to_string()
}

#[derive(Clone, Debug, Deserialize)]
#[serde(rename_all = "kebab-case", deny_unknown_fields)]
pub struct Output {
    #[serde(default = "default_name")]
    pub name: String,
    pub address: AbiSize,
    pub size: AbiSize,
    #[serde(default)]
    pub read: bool,
    #[serde(default)]
    pub write: bool,
    #[serde(default)]
    pub execute: bool,
    #[serde(default)]
    pub dma: bool,
}

#[derive(Clone, Debug, Deserialize)]
#[serde(rename_all = "kebab-case", deny_unknown_fields)]
pub struct Task {
    pub name: String,
    #[serde(default)]
    pub max_sizes: IndexMap<String, AbiSize>,
    pub priority: u8,
    pub stacksize: Option<AbiSize>,
    #[serde(default)]
    pub uses: Vec<String>,
    #[serde(default)]
    pub start: bool,
    #[serde(default)]
    pub features: Vec<String>,
    #[serde(default)]
    pub interrupts: IndexMap<String, u32>,
    #[serde(default)]
    pub sections: IndexMap<String, String>,
    #[serde(default, deserialize_with = "deserialize_task_slot")]
    pub task_slots: IndexMap<String, String>,
    #[serde(default)]
    pub config: Option<ordered_toml::Value>,
    #[serde(default)]
    pub uses_secure_entry: bool,
}

#[derive(Clone, Debug, Serialize, Deserialize)]
#[serde(rename_all = "kebab-case", deny_unknown_fields)]
pub struct Peripheral {
    pub address: AbiSize,
    pub size: AbiSize,
    #[serde(default)]
    pub interrupts: BTreeMap<String, u32>,
}

/// In the common case, task slots map back to a task of the same name (e.g.
/// `gpio_driver`, `rcc_driver`).  However, certain tasks need generic task
/// slot names, e.g. they'll have a task slot named `spi_driver` which will
/// be mapped to a specific SPI driver task (`spi2_driver`).
///
/// This deserializer lets us handle both cases, while making the common case
/// easiest to write.  In `app.toml`, you can write something like
/// ```toml
/// task-slots = [
///     "gpio_driver",
///     "i2c_driver",
///     "rcc_driver",
///     {spi_driver: "spi2_driver"},
/// ]
/// ```
fn deserialize_task_slot<'de, D>(
    deserializer: D,
) -> Result<IndexMap<String, String>, D::Error>
where
    D: serde::Deserializer<'de>,
{
    #[derive(Clone, Debug, Deserialize)]
    #[serde(untagged)]
    enum ArrayItem {
        Identity(String),
        Remap(IndexMap<String, String>),
    }
    let s: Vec<ArrayItem> = serde::Deserialize::deserialize(deserializer)?;
    let mut out = IndexMap::new();
    for a in s {
        match a {
            ArrayItem::Identity(s) => {
                out.insert(s.clone(), s.clone());
            }
            ArrayItem::Remap(m) => {
                if m.len() != 1 {
                    return Err(serde::de::Error::invalid_length(
                        m.len(),
                        &"a single key-value pair",
                    ));
                }
                let (k, v) = m.iter().next().unwrap();
                out.insert(k.to_string(), v.to_string());
            }
        }
    }
    Ok(out)
}

/// Stores arguments and environment variables to run on a particular task.
pub struct BuildConfig<'a> {
    pub crate_name: String,

    /// File written by the compiler
    pub out_path: PathBuf,

    args: Vec<String>,
    env: BTreeMap<String, String>,

    /// Optional sysroot to a specific Rust installation.  If this is
    /// specified, then `cargo` is called from the sysroot instead of using
    /// the system façade (which may go through `rustup`).  This saves a few
    /// hundred milliseconds per `cargo` invocation.
    sysroot: Option<&'a Path>,
}

impl BuildConfig<'_> {
    /// Applies the arguments and environment to a given Command
    pub fn cmd(&self, subcommand: &str) -> std::process::Command {
        // NOTE: current_dir's docs suggest that you should use canonicalize
        // for portability. However, that's for when you're doing stuff like:
        //
        // Command::new("../cargo")
        //
        // That is, when you have a relative path to the binary being executed.
        // We are not including a path in the binary name, so everything is
        // peachy. If you change this line below, make sure to canonicalize
        // path.
        let mut cmd = std::process::Command::new(match self.sysroot.as_ref() {
            Some(sysroot) => sysroot.join("bin").join("cargo"),
            None => PathBuf::from("cargo"),
        });

        // nightly features that we use: asm_sym,asm_const,
        // named-profiles,naked_functions,cmse_nonsecure_entry,array_methods
        //
        // nightly features that our dependencies use: backtrace,proc_macro_span

        cmd.arg(
            "-Zallow-features=asm_sym,asm_const,named-profiles,naked_functions,\
cmse_nonsecure_entry,array_methods,backtrace,proc_macro_span,const_trait_impl,\
const_default_impls,const_cell_into_inner,core_intrinsics,fn_align",
        );

        cmd.arg(subcommand);
        cmd.arg("-p").arg(&self.crate_name);
        for a in &self.args {
            cmd.arg(a);
        }
        for (k, v) in &self.env {
            cmd.env(k, v);
        }
        cmd
    }
}<|MERGE_RESOLUTION|>--- conflicted
+++ resolved
@@ -7,13 +7,9 @@
 use std::ops::Range;
 use std::path::{Path, PathBuf};
 
-<<<<<<< HEAD
 use abi::AbiSize;
 
-use anyhow::{anyhow, bail, Result};
-=======
 use anyhow::{anyhow, bail, Context, Result};
->>>>>>> 0a3aa6fc
 use indexmap::IndexMap;
 use serde::{Deserialize, Serialize};
 
@@ -388,12 +384,12 @@
     pub fn all_regions(
         &self,
         region: String,
-    ) -> Result<IndexMap<String, Range<u32>>> {
+    ) -> Result<IndexMap<String, Range<AbiSize>>> {
         let outputs: &Vec<Output> = self
             .outputs
             .get(&region)
             .ok_or_else(|| anyhow!("couldn't find region {}", region))?;
-        let mut memories: IndexMap<String, Range<u32>> = IndexMap::new();
+        let mut memories: IndexMap<String, Range<AbiSize>> = IndexMap::new();
 
         for o in outputs {
             memories.insert(o.name.clone(), o.address..o.address + o.size);
