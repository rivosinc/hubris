--- conflicted
+++ resolved
@@ -19,13 +19,8 @@
 armv6m-atomic-hack = {path = "../../lib/armv6m-atomic-hack"}
 cortex-m-semihosting = { version = "0.5.0", optional = true }
 
-<<<<<<< HEAD
 [target.'cfg(any(target_arch = "riscv32", target_arch = "riscv64"))'.dependencies]
-riscv = { version = "0.8" }
-=======
-[target.'cfg(target_arch = "riscv32")'.dependencies]
 riscv = { git = "https://github.com/rivosinc/riscv", branch = "rivos/dev" }
->>>>>>> 0a3aa6fc
 riscv-semihosting = { git = "https://github.com/rivosinc/riscv-semihosting", branch = "dev/fawaz/privilege-features", features = ["default", "user-mode"] }
 riscv-pseudo-atomics = { git = "https://github.com/rivosinc/riscv-psuedo-atomics", branch = "rivos/main", features = ["default", "user-mode"] }
 
